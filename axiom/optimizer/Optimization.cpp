/*
 * Copyright (c) Meta Platforms, Inc. and its affiliates.
 *
 * Licensed under the Apache License, Version 2.0 (the "License");
 * you may not use this file except in compliance with the License.
 * You may obtain a copy of the License at
 *
 *     http://www.apache.org/licenses/LICENSE-2.0
 *
 * Unless required by applicable law or agreed to in writing, software
 * distributed under the License is distributed on an "AS IS" BASIS,
 * WITHOUT WARRANTIES OR CONDITIONS OF ANY KIND, either express or implied.
 * See the License for the specific language governing permissions and
 * limitations under the License.
 */

#include "axiom/optimizer/Optimization.h"
#include <algorithm>
#include <iostream>
#include <utility>
<<<<<<< HEAD
#include "axiom/optimizer/PlanUtils.h"
#include "axiom/optimizer/QueryGraph.h"
#include "axiom/optimizer/QueryGraphContext.h"
=======
#include "axiom/optimizer/DerivedTablePrinter.h"
#include "axiom/optimizer/Plan.h"
>>>>>>> 2cc7b8de
#include "axiom/optimizer/PrecomputeProjection.h"
#include "axiom/optimizer/VeloxHistory.h"
#include "velox/expression/Expr.h"

namespace facebook::axiom::optimizer {

Optimization::Optimization(
    SessionPtr session,
    const logical_plan::LogicalPlanNode& logicalPlan,
    const Schema& schema,
    History& history,
    std::shared_ptr<velox::core::QueryCtx> veloxQueryCtx,
    velox::core::ExpressionEvaluator& evaluator,
    OptimizerOptions options,
    runner::MultiFragmentPlan::Options runnerOptions)
    : session_{std::move(session)},
      options_(std::move(options)),
      runnerOptions_(std::move(runnerOptions)),
      isSingleWorker_(runnerOptions_.numWorkers == 1),
      logicalPlan_(&logicalPlan),
      history_(history),
      veloxQueryCtx_(std::move(veloxQueryCtx)),
      topState_{*this, nullptr},
      toGraph_{schema, evaluator, options_},
      toVelox_{session_, runnerOptions_, options_} {
  queryCtx()->optimization() = this;
  root_ = toGraph_.makeQueryGraph(*logicalPlan_);
  root_->distributeConjuncts();
  root_->addImpliedJoins();
  root_->linkTablesToJoins();
  for (auto* join : root_->joins) {
    join->guessFanout();
  }
  toGraph_.setDtOutput(root_, *logicalPlan_);
}

// static
PlanAndStats Optimization::toVeloxPlan(
    const logical_plan::LogicalPlanNode& logicalPlan,
    velox::memory::MemoryPool& pool,
    OptimizerOptions options,
    runner::MultiFragmentPlan::Options runnerOptions) {
  auto allocator = std::make_unique<velox::HashStringAllocator>(&pool);
  auto context = std::make_unique<QueryGraphContext>(*allocator);
  queryCtx() = context.get();
  SCOPE_EXIT {
    queryCtx() = nullptr;
  };

  auto veloxQueryCtx = velox::core::QueryCtx::create();
  velox::exec::SimpleExpressionEvaluator evaluator(veloxQueryCtx.get(), &pool);

  auto schemaResolver = std::make_shared<connector::SchemaResolver>();

  VeloxHistory history;

  Schema schema("default", schemaResolver.get(), /* locus */ nullptr);

  auto session = std::make_shared<Session>(veloxQueryCtx->queryId());

  Optimization opt{
      session,
      logicalPlan,
      schema,
      history,
      veloxQueryCtx,
      evaluator,
      std::move(options),
      std::move(runnerOptions)};

  auto best = opt.bestPlan();
  return opt.toVeloxPlan(best->op);
}

void Optimization::trace(
    uint32_t event,
    int32_t id,
    const Cost& cost,
    RelationOp& plan) const {
  if (event & options_.traceFlags) {
    std::cout << (event == OptimizerOptions::kRetained ? "Retained: "
                                                       : "Abandoned: ")
              << id << ": " << cost.toString(true, true) << ": " << " "
              << plan.toString(true, false) << std::endl;
  }
}

PlanP Optimization::bestPlan() {
  PlanObjectSet targetColumns;
  targetColumns.unionObjects(root_->columns);

  topState_.dt = root_;
  topState_.setTargetExprsForDt(targetColumns);

  makeJoins(topState_);

  return topState_.plans.best();
}

namespace {
// Traverses joins from 'candidate'. Follows any join that goes to a table not
// in 'visited' with a fanout < 'maxFanout'. 'fanoutFromRoot' is the product of
// the fanouts between 'candidate' and the 'candidate' of the top level call to
// this. 'path' is the set of joined tables between this invocation and the top
// level. 'fanoutFromRoot' is thus the selectivity of the linear join sequence
// in 'path'. When a reducing join sequence is found, the tables on the path
// are added to 'result'. 'reduction' is the product of the fanouts of all the
// reducing join paths added to 'result'.
void reducingJoinsRecursive(
    const PlanState& state,
    PlanObjectCP candidate,
    float fanoutFromRoot,
    float maxFanout,
    std::vector<PlanObjectCP>& path,
    PlanObjectSet& visited,
    PlanObjectSet& result,
    float& reduction,
    const std::function<
        void(const std::vector<PlanObjectCP>& path, float reduction)>&
        resultFunc = {}) {
  bool isLeaf = true;
  for (auto join : joinedBy(candidate)) {
    if (join->leftOptional() || join->rightOptional()) {
      continue;
    }
    JoinSide other = join->sideOf(candidate, true);
    if (!state.dt->hasTable(other.table) || !state.dt->hasJoin(join)) {
      continue;
    }
    if (other.table->isNot(PlanType::kTableNode) &&
        other.table->isNot(PlanType::kValuesTableNode) &&
        other.table->isNot(PlanType::kUnnestTableNode)) {
      continue;
    }
    if (visited.contains(other.table)) {
      continue;
    }
    if (other.fanout > maxFanout) {
      continue;
    }
    visited.add(other.table);
    auto fanout = fanoutFromRoot * other.fanout;
    if (fanout < 0.9) {
      result.add(other.table);
      for (auto step : path) {
        result.add(step);
        maxFanout = 1;
      }
    }
    path.push_back(other.table);
    isLeaf = false;
    reducingJoinsRecursive(
        state,
        other.table,
        fanout,
        maxFanout,
        path,
        visited,
        result,
        reduction,
        resultFunc);
    path.pop_back();
  }
  if (fanoutFromRoot < 1 && isLeaf) {
    // We are at the end of a reducing sequence of joins. Update the total
    // fanout for the set of all reducing join paths from the top level
    // 'candidate'.
    reduction *= fanoutFromRoot;
    if (resultFunc) {
      resultFunc(path, fanoutFromRoot);
    }
  }
}

// For an inner join, see if can bundle reducing joins on the build.
std::optional<JoinCandidate> reducingJoins(
    const PlanState& state,
    const JoinCandidate& candidate) {
  std::vector<PlanObjectCP> tables;
  std::vector<PlanObjectSet> existences;
  float fanout = candidate.fanout;

  PlanObjectSet reducingSet;
  if (candidate.join->isInner()) {
    PlanObjectSet visited = state.placed;
    VELOX_DCHECK(!candidate.tables.empty());
    visited.add(candidate.tables[0]);
    reducingSet.add(candidate.tables[0]);
    std::vector<PlanObjectCP> path{candidate.tables[0]};
    float reduction = 1;
    reducingJoinsRecursive(
        state,
        candidate.tables[0],
        1,
        1.2,
        path,
        visited,
        reducingSet,
        reduction);
    if (reduction < 0.9) {
      // The only table in 'candidate' must be first in the bushy table list.
      tables = candidate.tables;
      reducingSet.forEach([&](auto object) {
        if (object != tables[0]) {
          tables.push_back(object);
        }
      });
      fanout = candidate.fanout * reduction;
    }
  }

  if (!state.dt->noImportOfExists) {
    PlanObjectSet exists;
    float reduction = 1;
    VELOX_DCHECK(!candidate.tables.empty());
    std::vector<PlanObjectCP> path{candidate.tables[0]};
    // Look for reducing joins that were not added before, also covering already
    // placed tables. This may copy reducing joins from a probe to the
    // corresponding build.
    reducingSet.add(candidate.tables[0]);
    reducingSet.unionSet(state.dt->importedExistences);
    reducingJoinsRecursive(
        state,
        candidate.tables[0],
        1,
        1.2,
        path,
        reducingSet,
        exists,
        reduction,
        [&](auto& path, float reduction) {
          if (reduction < 0.7) {
            // The original table is added to the reducing existences because
            // the path starts with it but it is not joined twice since it
            // already is the start of the main join.
            PlanObjectSet added;
            for (auto i = 1; i < path.size(); ++i) {
              added.add(path[i]);
            }
            existences.push_back(std::move(added));
          }
        });
  }

  if (tables.empty() && existences.empty()) {
    // No reduction.
    return std::nullopt;
  }

  if (tables.empty()) {
    // No reducing joins but reducing existences from probe side.
    tables = candidate.tables;
  }

  JoinCandidate reducing(candidate.join, tables[0], fanout);
  reducing.tables = std::move(tables);
  reducing.existences = std::move(existences);
  return reducing;
}

// Calls 'func' with join, joined table and fanout for the joinable tables.
template <typename Func>
void forJoinedTables(const PlanState& state, Func func) {
  folly::F14FastSet<JoinEdgeP> visited;
  state.placed.forEach([&](PlanObjectCP placedTable) {
    if (!placedTable->isTable()) {
      return;
    }

    for (auto join : joinedBy(placedTable)) {
      if (join->isNonCommutative()) {
        if (!visited.insert(join).second) {
          continue;
        }
        bool usable = true;
        for (auto key : join->leftKeys()) {
          if (!key->allTables().isSubset(state.placed)) {
            // All items that the left key depends on must be placed.
            usable = false;
            break;
          }
        }
        if (usable && state.mayConsiderNext(join->rightTable())) {
          func(join, join->rightTable(), join->lrFanout());
        }
      } else {
        auto [table, fanout] = join->otherTable(placedTable);
        if (!state.dt->hasTable(table) || !state.mayConsiderNext(table)) {
          continue;
        }
        func(join, table, fanout);
      }
    }
  });
}

bool addExtraEdges(PlanState& state, JoinCandidate& candidate) {
  // See if there are more join edges from the first of 'candidate' to already
  // placed tables. Fill in the non-redundant equalities into the join edge.
  // Make a new edge if the edge would be altered.
  auto* originalJoin = candidate.join;
  auto* table = candidate.tables[0];
  for (auto* otherJoin : joinedBy(table)) {
    if (otherJoin == originalJoin || !otherJoin->isInner()) {
      continue;
    }
    auto [otherTable, fanout] = otherJoin->otherTable(table);
    if (!state.dt->hasTable(otherTable)) {
      continue;
    }
    if (candidate.isDominantEdge(state, otherJoin)) {
      return false;
    }
    candidate.addEdge(state, otherJoin);
  }
  return true;
}
} // namespace

std::vector<JoinCandidate> Optimization::nextJoins(PlanState& state) {
  std::vector<JoinCandidate> candidates;
  candidates.reserve(state.dt->tables.size());
  forJoinedTables(
      state, [&](JoinEdgeP join, PlanObjectCP joined, float fanout) {
        if (!state.placed.contains(joined) && state.dt->hasJoin(join) &&
            state.dt->hasTable(joined)) {
          candidates.emplace_back(join, joined, fanout);
          if (join->isInner()) {
            if (!addExtraEdges(state, candidates.back())) {
              // Drop the candidate if the edge was subsumed in some other
              // edge.
              candidates.pop_back();
            }
          }
        }
      });

  // Take the first hand joined tables and bundle them with reducing joins that
  // can go on the build side.
  std::vector<JoinCandidate> bushes;
  if (!options_.syntacticJoinOrder) {
    for (auto& candidate : candidates) {
      if (auto bush = reducingJoins(state, candidate)) {
        bushes.push_back(std::move(bush.value()));
      }
    }
    candidates.insert(candidates.begin(), bushes.begin(), bushes.end());
  }

  std::ranges::sort(
      candidates, [](const JoinCandidate& left, const JoinCandidate& right) {
        return left.fanout < right.fanout;
      });
  if (candidates.empty()) {
    // There are no join edges. There could still be cross joins.
    state.dt->startTables.forEach([&](PlanObjectCP object) {
      if (!state.placed.contains(object) && state.mayConsiderNext(object)) {
        candidates.emplace_back(nullptr, object, tableCardinality(object));
      }
    });
  }
  return candidates;
}

namespace {
constexpr uint32_t kNotFound = ~0U;

/// Returns index of 'expr' in collection 'exprs'. kNotFound if not found.
/// Compares with equivalence classes, so that equal columns are
/// interchangeable.
template <typename V>
uint32_t position(const V& exprs, const Expr& expr) {
  for (auto i = 0; i < exprs.size(); ++i) {
    if (exprs[i]->sameOrEqual(expr)) {
      return i;
    }
  }
  return kNotFound;
}

/// Returns index of 'expr' in collection 'exprs'. kNotFound if not found.
/// Compares with equivalence classes, so that equal columns are
/// interchangeable. Applies 'getter' to each element of 'exprs' before
/// comparison.
template <typename V, typename Getter>
uint32_t position(const V& exprs, Getter getter, const Expr& expr) {
  for (auto i = 0; i < exprs.size(); ++i) {
    if (getter(exprs[i])->sameOrEqual(expr)) {
      return i;
    }
  }
  return kNotFound;
}

// True if single worker, i.e. do not plan remote exchanges
bool isSingleWorker() {
  return queryCtx()->optimization()->runnerOptions().numWorkers == 1;
}

RelationOpPtr repartitionForAgg(const RelationOpPtr& plan, PlanState& state) {
  // No shuffle if all grouping keys are in partitioning.
  if (isSingleWorker() || plan->distribution().distributionType.isGather) {
    return plan;
  }

  const auto* agg = state.dt->aggregation;

  // If no grouping and not yet gathered on a single node, add a gather before
  // final agg.
  if (agg->groupingKeys().empty() &&
      !plan->distribution().distributionType.isGather) {
    auto* gather =
        make<Repartition>(plan, Distribution::gather(), plan->columns());
    state.addCost(*gather);
    return gather;
  }

  // 'intermediateColumns' contains grouping keys followed by partial agg
  // results.
  ExprVector keyValues;
  for (auto i = 0; i < agg->groupingKeys().size(); ++i) {
    keyValues.push_back(agg->intermediateColumns()[i]);
  }

  bool shuffle = false;
  for (auto& key : keyValues) {
    auto nthKey = position(plan->distribution().partition, *key);
    if (nthKey == kNotFound) {
      shuffle = true;
      break;
    }
  }
  if (!shuffle) {
    return plan;
  }

  Distribution distribution{
      plan->distribution().distributionType, std::move(keyValues)};
  auto* repartition =
      make<Repartition>(plan, std::move(distribution), plan->columns());
  state.addCost(*repartition);
  return repartition;
}

CPSpan<Column> leadingColumns(const ExprVector& exprs) {
  size_t i = 0;
  for (; i < exprs.size(); ++i) {
    if (exprs[i]->isNot(PlanType::kColumnExpr)) {
      break;
    }
  }
  return {reinterpret_cast<ColumnCP const*>(exprs.data()), i};
}

bool isIndexColocated(
    const IndexInfo& info,
    const ExprVector& lookupValues,
    const RelationOpPtr& input) {
  const auto& distribution = info.index->distribution;
  if (distribution.isBroadcast &&
      input->distribution().distributionType.locus ==
          distribution.distributionType.locus) {
    return true;
  }

  // True if 'input' is partitioned so that each partitioning key is joined to
  // the corresponding partition key in 'info'.
  if (input->distribution().distributionType != distribution.distributionType) {
    return false;
  }

  if (input->distribution().partition.empty()) {
    return false;
  }

  if (input->distribution().partition.size() != distribution.partition.size()) {
    return false;
  }

  for (auto i = 0; i < input->distribution().partition.size(); ++i) {
    auto nthKey = position(lookupValues, *input->distribution().partition[i]);
    if (nthKey != kNotFound) {
      if (info.schemaColumn(info.lookupKeys.at(nthKey)) !=
          distribution.partition.at(i)) {
        return false;
      }
    } else {
      return false;
    }
  }
  return true;
}

RelationOpPtr repartitionForIndex(
    const IndexInfo& info,
    const ExprVector& lookupValues,
    const RelationOpPtr& plan,
    PlanState& state) {
  if (isSingleWorker() || isIndexColocated(info, lookupValues, plan)) {
    return plan;
  }

  const auto& distribution = info.index->distribution;

  ExprVector keyExprs;
  auto& partition = distribution.partition;
  for (auto key : partition) {
    // partition is in schema columns, lookupKeys is in BaseTable columns. Use
    // the schema column of lookup key for matching.
    auto nthKey = position(
        info.lookupKeys,
        [](auto c) {
          return c->is(PlanType::kColumnExpr)
              ? c->template as<Column>()->schemaColumn()
              : c;
        },
        *key);
    if (nthKey == kNotFound) {
      return nullptr;
    }

    keyExprs.push_back(lookupValues[nthKey]);
  }

  auto* repartition = make<Repartition>(
      plan,
      Distribution{distribution.distributionType, std::move(keyExprs)},
      plan->columns());
  state.addCost(*repartition);
  return repartition;
}

float fanoutJoinTypeLimit(velox::core::JoinType joinType, float fanout) {
  switch (joinType) {
    case velox::core::JoinType::kLeft:
      return std::max<float>(1, fanout);
    case velox::core::JoinType::kLeftSemiFilter:
      return std::min<float>(1, fanout);
    case velox::core::JoinType::kAnti:
      return 1 - std::min<float>(1, fanout);
    case velox::core::JoinType::kLeftSemiProject:
    case velox::core::JoinType::kRightSemiProject:
      return 1;
    default:
      return fanout;
  }
}

// Returns the positions in 'keys' for the expressions that determine the
// partition. empty if the partition is not decided by 'keys'
std::vector<uint32_t> joinKeyPartition(
    const RelationOpPtr& op,
    const ExprVector& keys) {
  std::vector<uint32_t> positions;
  for (unsigned i = 0; i < op->distribution().partition.size(); ++i) {
    auto nthKey = position(keys, *op->distribution().partition[i]);
    if (nthKey == kNotFound) {
      return {};
    }
    positions.push_back(nthKey);
  }
  return positions;
}

PlanObjectSet availableColumns(PlanObjectCP object) {
  PlanObjectSet set;
  if (object->is(PlanType::kTableNode)) {
    set.unionObjects(object->as<BaseTable>()->columns);
  } else if (object->is(PlanType::kValuesTableNode)) {
    set.unionObjects(object->as<ValuesTable>()->columns);
  } else if (object->is(PlanType::kUnnestTableNode)) {
    set.unionObjects(object->as<UnnestTable>()->columns);
  } else if (object->is(PlanType::kDerivedTableNode)) {
    set.unionObjects(object->as<DerivedTable>()->columns);
  } else {
    VELOX_UNREACHABLE("Joinable must be a table or derived table");
  }
  return set;
}

PlanObjectSet availableColumns(BaseTableCP baseTable, ColumnGroupCP index) {
  // The columns of base table that exist in 'index'.
  PlanObjectSet result;
  for (auto column : index->columns) {
    for (auto baseColumn : baseTable->columns) {
      if (baseColumn->name() == column->name()) {
        result.add(baseColumn);
        break;
      }
    }
  }
  return result;
}

bool isBroadcastableSize(PlanP build, PlanState& /*state*/) {
  return build->cost.fanout < 100'000;
}

// The 'other' side gets shuffled to align with 'input'. If 'input' is not
// partitioned on its keys, shuffle the 'input' too.
void alignJoinSides(
    RelationOpPtr& input,
    const ExprVector& keys,
    PlanState& state,
    RelationOpPtr& otherInput,
    const ExprVector& otherKeys,
    PlanState& otherState) {
  auto part = joinKeyPartition(input, keys);
  if (part.empty()) {
    Distribution distribution{
        otherInput->distribution().distributionType, keys};
    auto* repartition =
        make<Repartition>(input, std::move(distribution), input->columns());
    state.addCost(*repartition);
    input = repartition;
  }

  ExprVector distColumns;
  for (size_t i = 0; i < keys.size(); ++i) {
    auto nthKey = position(input->distribution().partition, *keys[i]);
    if (nthKey != kNotFound) {
      if (distColumns.size() <= nthKey) {
        distColumns.resize(nthKey + 1);
      }
      distColumns[nthKey] = otherKeys[i];
    }
  }

  Distribution distribution{
      input->distribution().distributionType, std::move(distColumns)};
  auto* repartition = make<Repartition>(
      otherInput, std::move(distribution), otherInput->columns());
  otherState.addCost(*repartition);
  otherInput = repartition;
}

bool isRedundantProject(
    const RelationOpPtr& input,
    const ExprVector& exprs,
    const ColumnVector& columns) {
  const auto& inputColumns = input->columns();

  if (inputColumns.size() != exprs.size()) {
    return false;
  }

  for (auto i = 0; i < inputColumns.size(); ++i) {
    if (inputColumns[i] != exprs[i]) {
      return false;
    }

    if (inputColumns[i]->outputName() != columns[i]->outputName()) {
      return false;
    }
  }

  return true;
}

// Check if 'plan' is an identity projection. If so, return its input.
// Otherwise, return 'plan'.
const RelationOpPtr& maybeDropProject(const RelationOpPtr& plan) {
  if (plan->is(RelType::kProject)) {
    bool redundant = true;

    const auto* project = plan->as<Project>();
    for (auto i = 0; i < project->columns().size(); ++i) {
      if (project->columns()[i] != project->exprs()[i]) {
        redundant = false;
        break;
      }
    }

    if (redundant) {
      return plan->input();
    }
  }

  return plan;
}

} // namespace

void Optimization::addPostprocess(
    DerivedTableCP dt,
    RelationOpPtr& plan,
    PlanState& state) const {
  if (dt->write) {
    VELOX_DCHECK(!dt->hasAggregation());
    VELOX_DCHECK(!dt->hasOrderBy());
    VELOX_DCHECK(!dt->hasLimit());
    PrecomputeProjection precompute{plan, dt, /*projectAllInputs=*/false};
    auto writeColumns = precompute.toColumns(dt->write->columnExprs());
    plan = std::move(precompute).maybeProject();
    state.addCost(*plan);
    // Because table write will be in every plan and it will be root node,
    // it would not affect the choice of plan.
    // So we're not adding the cost of the write itself to the plan cost.
    plan = make<TableWrite>(plan, std::move(writeColumns), dt->write);
    return;
  }

  if (dt->aggregation) {
    addAggregation(dt, plan, state);
  }

  if (!dt->having.empty()) {
    auto filter = make<Filter>(plan, dt->having);
    state.placed.unionObjects(dt->having);
    state.addCost(*filter);
    plan = filter;
  }

  // We probably want to make this decision based on cost.
  static constexpr int64_t kMaxLimitBeforeProject = 8'192;
  if (dt->hasOrderBy()) {
    addOrderBy(dt, plan, state);
  } else if (dt->hasLimit() && dt->limit <= kMaxLimitBeforeProject) {
    auto limit = make<Limit>(plan, dt->limit, dt->offset);
    state.addCost(*limit);
    plan = limit;
  }

  if (!dt->columns.empty()) {
<<<<<<< HEAD
    ExprVector exprs = state.exprsToColumns(dt->exprs);
    plan = makeProjectWithWindows(
        plan,
        exprs,
        dt->columns,
        isRedundantProject(plan, exprs, dt->columns),
        dt);
=======
    ColumnVector usedColumns;
    ExprVector usedExprs;
    for (auto i = 0; i < dt->exprs.size(); ++i) {
      const auto* expr = dt->exprs[i];
      if (state.targetExprs.contains(expr)) {
        usedColumns.emplace_back(dt->columns[i]);
        usedExprs.emplace_back(state.toColumn(expr));
      }
    }

    plan = make<Project>(
        maybeDropProject(plan),
        usedExprs,
        usedColumns,
        isRedundantProject(plan, usedExprs, usedColumns));
>>>>>>> 2cc7b8de
  }

  if (!dt->hasOrderBy() && dt->limit > kMaxLimitBeforeProject) {
    auto limit = make<Limit>(plan, dt->limit, dt->offset);
    state.addCost(*limit);
    plan = limit;
  }
}

void Optimization::addAggregation(
    DerivedTableCP dt,
    RelationOpPtr& plan,
    PlanState& state) const {
  const auto* aggPlan = dt->aggregation;

  PrecomputeProjection precompute(plan, dt, /*projectAllInputs=*/false);
  auto groupingKeys =
      precompute.toColumns(aggPlan->groupingKeys(), &aggPlan->columns());

  AggregateVector aggregates;
  aggregates.reserve(aggPlan->aggregates().size());

  for (const auto& agg : aggPlan->aggregates()) {
    ExprCP condition = nullptr;
    if (agg->condition()) {
      condition = precompute.toColumn(agg->condition());
    }
    auto args = precompute.toColumns(
        agg->args(), /*aliases=*/nullptr, /*preserveLiterals=*/true);
    auto orderKeys = precompute.toColumns(agg->orderKeys());
    aggregates.emplace_back(make<Aggregate>(
        agg->name(),
        agg->value(),
        std::move(args),
        agg->functions(),
        agg->isDistinct(),
        condition,
        agg->intermediateType(),
        std::move(orderKeys),
        agg->orderTypes()));
  }

  plan = std::move(precompute).maybeProject();

  if (isSingleWorker_ && runnerOptions_.numDrivers == 1) {
    auto* singleAgg = make<Aggregation>(
        plan,
        std::move(groupingKeys),
        std::move(aggregates),
        velox::core::AggregationNode::Step::kSingle,
        aggPlan->columns());

    state.placed.add(aggPlan);
    state.addCost(*singleAgg);
    plan = singleAgg;
  } else {
    auto* partialAgg = make<Aggregation>(
        plan,
        std::move(groupingKeys),
        aggregates,
        velox::core::AggregationNode::Step::kPartial,
        aggPlan->intermediateColumns());

    state.placed.add(aggPlan);
    state.addCost(*partialAgg);
    plan = repartitionForAgg(partialAgg, state);

    const auto numKeys = aggPlan->groupingKeys().size();

    ExprVector finalGroupingKeys;
    finalGroupingKeys.reserve(numKeys);
    for (auto i = 0; i < numKeys; ++i) {
      finalGroupingKeys.push_back(aggPlan->intermediateColumns()[i]);
    }

    auto* finalAgg = make<Aggregation>(
        plan,
        std::move(finalGroupingKeys),
        std::move(aggregates),
        velox::core::AggregationNode::Step::kFinal,
        aggPlan->columns());

    state.addCost(*finalAgg);
    plan = finalAgg;
  }
}

void Optimization::addOrderBy(
    DerivedTableCP dt,
    RelationOpPtr& plan,
    PlanState& state) const {
  PrecomputeProjection precompute(plan, dt, /*projectAllInputs=*/false);
  auto orderKeys = precompute.toColumns(dt->orderKeys);

  for (auto i = 0; i < orderKeys.size(); ++i) {
    state.exprToColumn[dt->orderKeys[i]] = orderKeys[i];
  }

  state.placed.unionObjects(dt->orderKeys);

  const auto& downstreamColumns = state.downstreamColumns();
  for (auto* column : plan->columns()) {
    if (downstreamColumns.contains(column)) {
      precompute.toColumn(column);
    }
  }

  auto* orderBy = make<OrderBy>(
      std::move(precompute).maybeProject(),
      std::move(orderKeys),
      dt->orderTypes,
      dt->limit,
      dt->offset);
  state.addCost(*orderBy);
  plan = orderBy;
}

void Optimization::joinByIndex(
    const RelationOpPtr& plan,
    const JoinCandidate& candidate,
    PlanState& state,
    std::vector<NextJoin>& toTry) {
  if (candidate.tables.size() != 1 ||
      candidate.tables[0]->isNot(PlanType::kTableNode) ||
      !candidate.existences.empty()) {
    // Index applies to single base tables.
    return;
  }

  auto [right, left] = candidate.joinSides();

  auto& keys = right.keys;
  auto keyColumns = leadingColumns(keys);
  if (keyColumns.empty()) {
    return;
  }

  auto rightTable = candidate.tables.at(0)->as<BaseTable>();
  for (auto& index : rightTable->schemaTable->columnGroups) {
    auto info = rightTable->schemaTable->indexInfo(index, keyColumns);
    if (info.lookupKeys.empty()) {
      continue;
    }
    PlanStateSaver save(state, candidate);
    auto newPartition = repartitionForIndex(info, left.keys, plan, state);
    if (!newPartition) {
      continue;
    }
    state.placed.add(candidate.tables.at(0));
    auto joinType = right.leftJoinType();
    if (joinType == velox::core::JoinType::kFull ||
        joinType == velox::core::JoinType::kRight) {
      // Not available by index.
      return;
    }
    auto fanout = fanoutJoinTypeLimit(
        joinType, info.scanCardinality * rightTable->filterSelectivity);

    auto lookupKeys = left.keys;
    // The number of keys is the prefix that matches index order.
    lookupKeys.resize(info.lookupKeys.size());
    state.columns.unionSet(availableColumns(rightTable, index));
    auto c = state.downstreamColumns();
    c.intersect(state.columns);
    for (auto& filter : rightTable->filter) {
      c.unionSet(filter->columns());
    }

    auto* scan = make<TableScan>(
        newPartition,
        newPartition->distribution(),
        rightTable,
        info.index,
        fanout,
        c.toObjects<Column>(),
        lookupKeys,
        joinType,
        candidate.join->filter());

    state.columns.unionSet(c);
    state.addCost(*scan);
    state.addNextJoin(&candidate, scan, {}, toTry);
  }
}

void Optimization::joinByHash(
    const RelationOpPtr& plan,
    const JoinCandidate& candidate,
    PlanState& state,
    std::vector<NextJoin>& toTry) {
  VELOX_DCHECK(!candidate.tables.empty());
  auto [build, probe] = candidate.joinSides();

  const auto partKeys = joinKeyPartition(plan, probe.keys);
  ExprVector copartition;
  if (partKeys.empty()) {
    // Prefer to make a build partitioned on join keys and shuffle probe to
    // align with build.
    copartition = build.keys;
  }

  PlanStateSaver save(state, candidate);

  PlanObjectSet buildFilterColumns;
  buildFilterColumns.unionColumns(candidate.join->filter());
  buildFilterColumns.intersect(availableColumns(candidate.tables[0]));

  PlanObjectSet buildTables;
  PlanObjectSet buildColumns;
  for (auto buildTable : candidate.tables) {
    buildColumns.unionSet(availableColumns(buildTable));
    buildTables.add(buildTable);
  }

  buildColumns.intersect(state.downstreamColumns());
  buildColumns.unionColumns(build.keys);
  buildColumns.unionSet(buildFilterColumns);
  state.columns.unionSet(buildColumns);

  MemoKey memoKey{
      candidate.tables[0], buildColumns, buildTables, candidate.existences};

  Distribution forBuild;
  if (plan->distribution().distributionType.isGather) {
    forBuild = Distribution::gather();
  } else {
    forBuild = {plan->distribution().distributionType, copartition};
  }

  PlanObjectSet empty;
  bool needsShuffle = false;
  auto buildPlan = makePlan(
      memoKey, forBuild, empty, candidate.existsFanout, state, needsShuffle);

  // The build side tables are all joined if the first build is a
  // table but if it is a derived table (most often with aggregation),
  // only some of the tables may be fully joined.
  if (candidate.tables[0]->is(PlanType::kDerivedTableNode)) {
    state.placed.add(candidate.tables[0]);
    state.placed.unionSet(buildPlan->fullyImported);
  } else {
    state.placed.unionSet(buildTables);
  }

  PlanState buildState(state.optimization, state.dt, buildPlan);
  RelationOpPtr buildInput = buildPlan->op;
  RelationOpPtr probeInput = plan;

  if (!isSingleWorker_) {
    if (!partKeys.empty()) {
      if (needsShuffle) {
        if (copartition.empty()) {
          for (auto i : partKeys) {
            copartition.push_back(build.keys[i]);
          }
        }
        Distribution distribution{
            plan->distribution().distributionType, copartition};
        auto* repartition = make<Repartition>(
            buildInput, std::move(distribution), buildInput->columns());
        buildState.addCost(*repartition);
        buildInput = repartition;
      }
    } else if (
        candidate.join->isBroadcastableType() &&
        isBroadcastableSize(buildPlan, state)) {
      auto* broadcast = make<Repartition>(
          buildInput,
          Distribution::broadcast(plan->distribution().distributionType),
          buildInput->columns());
      buildState.addCost(*broadcast);
      buildInput = broadcast;
    } else {
      // The probe gets shuffled to align with build. If build is not
      // partitioned on its keys, shuffle the build too.
      alignJoinSides(
          buildInput, build.keys, buildState, probeInput, probe.keys, state);
    }
  }

  PrecomputeProjection precomputeBuild(buildInput, state.dt);
  auto buildKeys = precomputeBuild.toColumns(build.keys);
  buildInput = std::move(precomputeBuild).maybeProject();

  auto* buildOp =
      make<HashBuild>(buildInput, ++buildCounter_, build.keys, buildPlan);
  buildState.addCost(*buildOp);

  const auto joinType = build.leftJoinType();
  const bool probeOnly = joinType == velox::core::JoinType::kLeftSemiFilter ||
      joinType == velox::core::JoinType::kLeftSemiProject ||
      joinType == velox::core::JoinType::kAnti;

  PlanObjectSet probeColumns;
  probeColumns.unionObjects(plan->columns());

  ColumnVector columns;
  PlanObjectSet columnSet;
  ColumnCP mark = nullptr;

  state.downstreamColumns().forEach<Column>([&](auto column) {
    if (column == build.markColumn) {
      mark = column;
      columnSet.add(column);
      return;
    }

    if ((probeOnly || !buildColumns.contains(column)) &&
        !probeColumns.contains(column)) {
      return;
    }

    columnSet.add(column);
    columns.push_back(column);
  });

  // If there is an existence flag, it is the rightmost result column.
  if (mark) {
    const_cast<Value*>(&mark->value())->trueFraction =
        std::min<float>(1, candidate.fanout);
    columns.push_back(mark);
  }
  state.columns = columnSet;
  const auto fanout = fanoutJoinTypeLimit(joinType, candidate.fanout);

  PrecomputeProjection precomputeProbe(probeInput, state.dt);
  auto probeKeys = precomputeProbe.toColumns(probe.keys);
  probeInput = std::move(precomputeProbe).maybeProject();

  auto* join = make<Join>(
      JoinMethod::kHash,
      joinType,
      probeInput,
      buildOp,
      std::move(probeKeys),
      std::move(buildKeys),
      candidate.join->filter(),
      fanout,
      std::move(columns));

  state.addCost(*join);
  state.cost.setupCost += buildState.cost.unitCost + buildState.cost.setupCost;
  state.cost.totalBytes += buildState.cost.totalBytes;
  state.cost.transferBytes += buildState.cost.transferBytes;
  join->buildCost = buildState.cost;
  state.addNextJoin(&candidate, join, {buildOp}, toTry);
}

void Optimization::joinByHashRight(
    const RelationOpPtr& plan,
    const JoinCandidate& candidate,
    PlanState& state,
    std::vector<NextJoin>& toTry) {
  VELOX_DCHECK(!candidate.tables.empty());
  auto [probe, build] = candidate.joinSides();

  PlanStateSaver save(state, candidate);

  PlanObjectSet probeFilterColumns;
  probeFilterColumns.unionColumns(candidate.join->filter());
  probeFilterColumns.intersect(availableColumns(candidate.tables[0]));

  PlanObjectSet probeTables;
  PlanObjectSet probeColumns;
  for (auto probeTable : candidate.tables) {
    probeColumns.unionSet(availableColumns(probeTable));
    state.placed.add(probeTable);
    probeTables.add(probeTable);
  }

  probeColumns.intersect(state.downstreamColumns());
  probeColumns.unionColumns(probe.keys);
  probeColumns.unionSet(probeFilterColumns);
  state.columns.unionSet(probeColumns);

  MemoKey memoKey{
      candidate.tables[0], probeColumns, probeTables, candidate.existences};

  PlanObjectSet empty;
  bool needsShuffle = false;
  auto probePlan = makePlan(
      memoKey,
      Distribution{plan->distribution().distributionType, {}},
      empty,
      candidate.existsFanout,
      state,
      needsShuffle);

  PlanState probeState(state.optimization, state.dt, probePlan);

  RelationOpPtr probeInput = probePlan->op;
  RelationOpPtr buildInput = plan;

  if (!isSingleWorker_) {
    // The build gets shuffled to align with probe. If probe is not partitioned
    // on its keys, shuffle the probe too.
    alignJoinSides(
        probeInput, probe.keys, probeState, buildInput, build.keys, state);
  }

  PrecomputeProjection precomputeBuild(buildInput, state.dt);
  auto buildKeys = precomputeBuild.toColumns(build.keys);
  buildInput = std::move(precomputeBuild).maybeProject();

  auto* buildOp =
      make<HashBuild>(buildInput, ++buildCounter_, build.keys, nullptr);
  state.addCost(*buildOp);

  PlanObjectSet buildColumns;
  buildColumns.unionObjects(buildInput->columns());

  const auto leftJoinType = probe.leftJoinType();
  const auto fanout = fanoutJoinTypeLimit(leftJoinType, candidate.fanout);

  // Change the join type to the right join variant.
  const auto rightJoinType = reverseJoinType(leftJoinType);
  VELOX_CHECK(
      leftJoinType != rightJoinType,
      "Join type does not have right hash join variant");

  const bool buildOnly =
      rightJoinType == velox::core::JoinType::kRightSemiFilter ||
      rightJoinType == velox::core::JoinType::kRightSemiProject;

  ColumnVector columns;
  PlanObjectSet columnSet;
  ColumnCP mark = nullptr;

  state.downstreamColumns().forEach<Column>([&](auto column) {
    if (column == probe.markColumn) {
      mark = column;
      return;
    }

    if (!buildColumns.contains(column) &&
        (buildOnly || !probeColumns.contains(column))) {
      return;
    }

    columnSet.add(column);
    columns.push_back(column);
  });

  if (mark) {
    const_cast<Value*>(&mark->value())->trueFraction =
        std::min<float>(1, candidate.fanout);
    columns.push_back(mark);
  }

  const auto buildCost = state.cost.unitCost;

  state.columns = columnSet;
  state.cost = probeState.cost;
  state.cost.setupCost += buildCost;

  PrecomputeProjection precomputeProbe(probeInput, state.dt);
  auto probeKeys = precomputeProbe.toColumns(probe.keys);
  probeInput = std::move(precomputeProbe).maybeProject();

  auto* join = make<Join>(
      JoinMethod::kHash,
      rightJoinType,
      probeInput,
      buildOp,
      std::move(probeKeys),
      std::move(buildKeys),
      candidate.join->filter(),
      fanout,
      std::move(columns));
  state.addCost(*join);

  state.addNextJoin(&candidate, join, {buildOp}, toTry);
}

void Optimization::crossJoin(
    const RelationOpPtr& plan,
    const JoinCandidate& candidate,
    PlanState& state,
    std::vector<NextJoin>& toTry) {
  VELOX_NYI("No cross joins");
}

void Optimization::crossJoinUnnest(
    RelationOpPtr plan,
    const JoinCandidate& candidate,
    PlanState& state,
    std::vector<NextJoin>& toTry) {
  for (const auto* table : candidate.tables) {
    VELOX_CHECK(table->is(PlanType::kUnnestTableNode));
    // We add unnest table before compute downstream columns because
    // we're not interested in the replicating columns needed only for unnest.
    state.placed.add(table);

    PrecomputeProjection precompute(plan, state.dt, /*projectAllInputs=*/false);

    ExprVector replicateColumns;
    state.downstreamColumns().forEach<Column>([&](auto column) {
      if (state.columns.contains(column)) {
        replicateColumns.push_back(precompute.toColumn(column));
      }
    });

    // We don't use downstreamColumns() for unnestExprs/unnestedColumns.
    // Because 'unnest-column' should be unnested even when it isn't used.
    // Because it can change cardinality of the all output.
    const auto& unnestExprs = candidate.join->leftKeys();
    const auto& unnestedColumns = table->as<UnnestTable>()->columns;

    // Plan is updated here,
    // because we can have multiple unnest joins in single JoinCandidate.

    auto unnestColumns = precompute.toColumns(unnestExprs);
    plan = std::move(precompute).maybeProject();

    plan = make<Unnest>(
        std::move(plan),
        std::move(replicateColumns),
        std::move(unnestColumns),
        unnestedColumns);

    state.columns.unionObjects(unnestedColumns);
    state.addCost(*plan);
  }
  state.addNextJoin(&candidate, std::move(plan), {}, toTry);
}

void Optimization::addJoin(
    const JoinCandidate& candidate,
    const RelationOpPtr& plan,
    PlanState& state,
    std::vector<NextJoin>& result) {
  if (!candidate.join) {
    crossJoin(plan, candidate, state, result);
    return;
  }

  // If this candidate has multiple Unnest they all will be handled at once.
  if (candidate.tables.size() >= 1 &&
      candidate.tables[0]->is(PlanType::kUnnestTableNode)) {
    crossJoinUnnest(plan, candidate, state, result);
    return;
  }

  std::vector<NextJoin> toTry;
  joinByIndex(plan, candidate, state, toTry);

  const auto sizeAfterIndex = toTry.size();
  joinByHash(plan, candidate, state, toTry);

  if (!options_.syntacticJoinOrder && toTry.size() > sizeAfterIndex &&
      candidate.join->isNonCommutative() &&
      candidate.join->hasRightHashVariant()) {
    // There is a hash based candidate with a non-commutative join. Try a right
    // join variant.
    joinByHashRight(plan, candidate, state, toTry);
  }

  // If one is much better do not try the other.
  if (toTry.size() == 2 && candidate.tables.size() == 1) {
    if (toTry[0].isWorse(toTry[1])) {
      toTry.erase(toTry.begin());
    } else if (toTry[1].isWorse(toTry[0])) {
      toTry.erase(toTry.begin() + 1);
    }
  }
  result.insert(result.end(), toTry.begin(), toTry.end());
}

void Optimization::tryNextJoins(
    PlanState& state,
    const std::vector<NextJoin>& nextJoins) {
  for (auto& next : nextJoins) {
    PlanStateSaver save(state);
    state.placed = next.placed;
    state.columns = next.columns;
    state.cost = next.cost;
    state.addBuilds(next.newBuilds);
    makeJoins(next.plan, state);
  }
}

RelationOpPtr Optimization::placeSingleRowDt(
    RelationOpPtr plan,
    DerivedTableCP subquery,
    ExprCP filter,
    PlanState& state) {
  MemoKey memoKey;
  memoKey.firstTable = subquery;
  memoKey.tables.add(subquery);
  memoKey.columns.unionObjects(subquery->columns);

  const auto broadcast = Distribution::broadcast({});

  PlanObjectSet empty;
  bool needsShuffle = false;
  auto rightPlan = makePlan(memoKey, broadcast, empty, 1, state, needsShuffle);

  auto rightOp = rightPlan->op;
  if (needsShuffle) {
    rightOp = make<Repartition>(rightOp, broadcast, rightOp->columns());
  }

  auto resultColumns = plan->columns();
  resultColumns.insert(
      resultColumns.end(),
      rightOp->columns().begin(),
      rightOp->columns().end());
  auto* join = Join::makeCrossJoin(
      std::move(plan), std::move(rightOp), std::move(resultColumns));
  state.addCost(*join);
  return join;
}

void Optimization::placeDerivedTable(DerivedTableCP from, PlanState& state) {
  PlanStateSaver save(state);

  state.placed.add(from);

  PlanObjectSet dtColumns;
  dtColumns.unionObjects(from->columns);
  dtColumns.intersect(state.downstreamColumns());
  state.columns.unionSet(dtColumns);

  MemoKey key;
  key.columns = std::move(dtColumns);
  key.firstTable = from;
  key.tables.add(from);

  bool ignore = false;
  auto plan = makePlan(key, Distribution{}, PlanObjectSet{}, 1, state, ignore);

  // Make plans based on the dt alone as first.
  makeJoins(plan->op, state);

  // We see if there are reducing joins to import inside the dt.
  PlanObjectSet visited = state.placed;
  visited.add(from);
  visited.unionSet(state.dt->importedExistences);
  visited.unionSet(state.dt->fullyImported);

  PlanObjectSet reducingSet;
  reducingSet.add(from);

  std::vector<PlanObjectCP> path{from};

  float reduction = 1;
  reducingJoinsRecursive(
      state, from, 1, 1.2, path, visited, reducingSet, reduction);

  if (reduction < 0.9) {
    key.tables = reducingSet;
    key.columns = state.downstreamColumns();
    plan = makePlan(key, Distribution{}, PlanObjectSet{}, 1, state, ignore);
    // Not all reducing joins are necessarily retained in the plan. Only mark
    // the ones fully imported as placed.
    state.placed.unionSet(plan->fullyImported);
    makeJoins(plan->op, state);
  }
}

bool Optimization::placeConjuncts(
    RelationOpPtr plan,
    PlanState& state,
    bool allowNondeterministic) {
  PlanStateSaver save(state);

  PlanObjectSet columnsAndSingles = state.columns;
  state.dt->singleRowDts.forEach<DerivedTable>(
      [&](auto dt) { columnsAndSingles.unionObjects(dt->columns); });

  ExprVector filters;
  for (auto& conjunct : state.dt->conjuncts) {
    if (!allowNondeterministic && conjunct->containsNonDeterministic()) {
      continue;
    }
    if (state.placed.contains(conjunct)) {
      continue;
    }
    if (conjunct->columns().isSubset(state.columns)) {
      state.columns.add(conjunct);
      filters.push_back(conjunct);
      continue;
    }
    if (conjunct->columns().isSubset(columnsAndSingles)) {
      // The filter depends on placed tables and non-correlated single row
      // subqueries.
      std::vector<DerivedTableCP> placeable;
      auto subqColumns = conjunct->columns();
      subqColumns.except(state.columns);
      subqColumns.forEach([&](auto /*unused*/) {
        state.dt->singleRowDts.forEach<DerivedTable>([&](auto subquery) {
          // If the subquery provides columns for the filter, place it.
          const auto& conjunctColumns = conjunct->columns();
          for (auto subqColumn : subquery->columns) {
            if (conjunctColumns.contains(subqColumn)) {
              placeable.push_back(subquery);
              break;
            }
          }
        });
      });

      for (auto i = 0; i < placeable.size(); ++i) {
        state.placed.add(conjunct);
        plan = placeSingleRowDt(
            plan,
            placeable[i],
            (i == placeable.size() - 1 ? conjunct : nullptr),
            state);
        makeJoins(plan, state);
        return true;
      }
    }
  }

  if (!filters.empty()) {
    for (auto& filter : filters) {
      state.placed.add(filter);
    }
    auto* filter = make<Filter>(plan, std::move(filters));
    state.addCost(*filter);
    makeJoins(filter, state);
    return true;
  }
  return false;
}

namespace {

// Returns a subset of 'downstream' that exist in 'index' of 'table'.
ColumnVector indexColumns(
    const PlanObjectSet& downstream,
    BaseTableCP table,
    ColumnGroupCP index) {
  ColumnVector result;
  downstream.forEach<Column>([&](auto column) {
    if (!column->schemaColumn()) {
      return;
    }
    if (table != column->relation()) {
      return;
    }
    if (position(index->columns, *column->schemaColumn()) != kNotFound) {
      result.push_back(column);
    }
  });
  return result;
}

RelationOpPtr makeDistinct(const RelationOpPtr& input) {
  ExprVector groupingKeys;
  for (const auto& column : input->columns()) {
    groupingKeys.push_back(column);
  }

  return make<Aggregation>(
      input,
      groupingKeys,
      AggregateVector{},
      velox::core::AggregationNode::Step::kSingle,
      input->columns());
}

Distribution somePartition(const RelationOpPtrVector& inputs) {
  float card = 1;

  // A simple type and many values is a good partitioning key.
  auto score = [&](ColumnCP column) {
    const auto& value = column->value();
    const auto card = value.cardinality;
    return value.type->kind() >= velox::TypeKind::ARRAY ? card / 10000 : card;
  };

  const auto& firstInput = inputs[0];
  auto inputColumns = firstInput->columns();
  std::ranges::sort(inputColumns, [&](ColumnCP left, ColumnCP right) {
    return score(left) > score(right);
  });

  ExprVector columns;
  for (const auto* column : inputColumns) {
    card *= column->value().cardinality;
    columns.push_back(column);
    if (card > 100'000) {
      break;
    }
  }

  DistributionType distributionType;
  distributionType.numPartitions =
      queryCtx()->optimization()->runnerOptions().numWorkers;
  distributionType.locus = firstInput->distribution().distributionType.locus;

  return {distributionType, std::move(columns)};
}

// Adds the costs in the input states to the first state and if 'distinct' is
// not null adds the cost of that to the first state.
PlanP unionPlan(
    std::vector<PlanState>& states,
    const std::vector<PlanP>& inputPlans,
    const RelationOpPtr& result,
    Aggregation* distinct) {
  auto& firstState = states[0];

  PlanObjectSet fullyImported = inputPlans[0]->fullyImported;
  for (auto i = 1; i < states.size(); ++i) {
    const auto& otherCost = states[i].cost;
    fullyImported.intersect(inputPlans[i]->fullyImported);
    firstState.cost.add(otherCost);
    // The input cardinality is not additive, the fanout and other metrics are.
    firstState.cost.inputCardinality -= otherCost.inputCardinality;
  }
  if (distinct) {
    firstState.addCost(*distinct);
  }
  auto plan = make<Plan>(result, states[0]);
  plan->fullyImported = fullyImported;
  return plan;
}

float startingScore(PlanObjectCP table) {
  if (table->is(PlanType::kTableNode)) {
    return table->as<BaseTable>()->schemaTable->cardinality;
  }

  if (table->is(PlanType::kValuesTableNode)) {
    return table->as<ValuesTable>()->cardinality();
  }

  if (table->is(PlanType::kUnnestTableNode)) {
    VELOX_FAIL("UnnestTable cannot be a starting table");
    // Because it's rigth side of directed inner (cross) join edge.
    // Directed edges are non-commutative, so right side cannot be starting.
  }

  return 10;
}

std::vector<int32_t> sortByStartingScore(const PlanObjectVector& tables) {
  std::vector<float> scores;
  scores.reserve(tables.size());
  for (auto table : tables) {
    scores.emplace_back(startingScore(table));
  }

  std::vector<int32_t> indices(tables.size());
  std::iota(indices.begin(), indices.end(), 0);
  std::ranges::sort(indices, [&](int32_t left, int32_t right) {
    return scores[left] > scores[right];
  });

  return indices;
}
} // namespace

void Optimization::makeJoins(PlanState& state) {
  PlanObjectVector firstTables;

  if (options_.syntacticJoinOrder) {
    const auto firstTableId = state.dt->joinOrder[0];
    VELOX_CHECK(state.dt->startTables.BitSet::contains(firstTableId));

    firstTables.push_back(queryCtx()->objectAt(firstTableId));
  } else {
    firstTables = state.dt->startTables.toObjects();

#ifndef NDEBUG
    for (auto table : firstTables) {
      state.debugSetFirstTable(table->id());
    }
#endif
  }

  auto sortedIndices = sortByStartingScore(firstTables);

  for (auto index : sortedIndices) {
    auto from = firstTables.at(index);
    if (from->is(PlanType::kTableNode)) {
      auto table = from->as<BaseTable>();
      auto indices = table->chooseLeafIndex();
      // Make plan starting with each relevant index of the table.
      const auto downstream = state.downstreamColumns();
      for (auto index : indices) {
        auto columns = indexColumns(downstream, table, index);

        PlanStateSaver save(state);
        state.placed.add(table);
        state.columns.unionObjects(columns);

        auto distribution =
            TableScan::outputDistribution(table, index, columns);
        auto* scan = make<TableScan>(
            nullptr,
            std::move(distribution),
            table,
            index,
            index->table->cardinality * table->filterSelectivity,
            std::move(columns));
        state.addCost(*scan);
        makeJoins(scan, state);
      }
    } else if (from->is(PlanType::kValuesTableNode)) {
      const auto* valuesTable = from->as<ValuesTable>();
      ColumnVector columns;
      state.downstreamColumns().forEach<Column>([&](auto column) {
        if (valuesTable == column->relation()) {
          columns.push_back(column);
        }
      });

      PlanStateSaver save{state};
      state.placed.add(valuesTable);
      state.columns.unionObjects(columns);
      auto* scan = make<Values>(*valuesTable, std::move(columns));
      state.addCost(*scan);
      makeJoins(scan, state);
    } else if (from->is(PlanType::kUnnestTableNode)) {
      VELOX_FAIL("UnnestTable cannot be a starting table");
      // Because it's rigth side of directed inner (cross) join edge.
      // Directed edges are non-commutative, so right side cannot be starting.
    } else {
      // Start with a derived table.
      placeDerivedTable(from->as<const DerivedTable>(), state);
    }
  }
}

void Optimization::makeJoins(RelationOpPtr plan, PlanState& state) {
  VELOX_CHECK_NOT_NULL(plan);
  auto dt = state.dt;

  if (state.isOverBest()) {
    trace(OptimizerOptions::kExceededBest, dt->id(), state.cost, *plan);
    return;
  }

  // Add multitable filters not associated to a non-inner join.
  if (placeConjuncts(plan, state, false)) {
    return;
  }

  auto candidates = nextJoins(state);
  if (candidates.empty()) {
    if (placeConjuncts(plan, state, true)) {
      return;
    }

    addPostprocess(dt, plan, state);
    auto kept = state.plans.addPlan(plan, state);
    trace(
        kept ? OptimizerOptions::kRetained : OptimizerOptions::kExceededBest,
        dt->id(),
        state.cost,
        *plan);
    return;
  }

  std::vector<NextJoin> nextJoins;
  nextJoins.reserve(candidates.size());
  for (auto& candidate : candidates) {
    addJoin(candidate, plan, state, nextJoins);
  }

  tryNextJoins(state, nextJoins);
}

PlanP Optimization::makePlan(
    const MemoKey& key,
    const Distribution& distribution,
    const PlanObjectSet& boundColumns,
    float existsFanout,
    PlanState& state,
    bool& needsShuffle) {
  needsShuffle = false;
  if (key.firstTable->is(PlanType::kDerivedTableNode) &&
      key.firstTable->as<DerivedTable>()->setOp.has_value()) {
    return makeUnionPlan(
        key, distribution, boundColumns, existsFanout, state, needsShuffle);
  }
  return makeDtPlan(key, distribution, existsFanout, state, needsShuffle);
}

PlanP Optimization::makeUnionPlan(
    const MemoKey& key,
    const Distribution& distribution,
    const PlanObjectSet& boundColumns,
    float existsFanout,
    PlanState& state,
    bool& needsShuffle) {
  const auto* setDt = key.firstTable->as<DerivedTable>();

  RelationOpPtrVector inputs;
  std::vector<PlanP> inputPlans;
  std::vector<PlanState> inputStates;
  std::vector<bool> inputNeedsShuffle;

  for (auto* inputDt : setDt->children) {
    MemoKey inputKey = key;
    inputKey.firstTable = inputDt;
    inputKey.tables.erase(key.firstTable);
    inputKey.tables.add(inputDt);

    bool inputShuffle = false;
    auto inputPlan = makePlan(
        inputKey,
        distribution,
        boundColumns,
        existsFanout,
        state,
        inputShuffle);
    inputPlans.push_back(inputPlan);
    inputStates.emplace_back(*this, setDt, inputPlans.back());
    inputs.push_back(inputPlan->op);
    inputNeedsShuffle.push_back(inputShuffle);
  }

  const bool isDistinct =
      setDt->setOp.value() == logical_plan::SetOperation::kUnion;
  if (isSingleWorker_) {
    RelationOpPtr result = make<UnionAll>(inputs);
    Aggregation* distinct = nullptr;
    if (isDistinct) {
      result = makeDistinct(result);
      distinct = result->as<Aggregation>();
    }
    return unionPlan(inputStates, inputPlans, result, distinct);
  }

  if (distribution.partition.empty()) {
    if (isDistinct) {
      // Pick some partitioning key and shuffle on that and make distinct.
      Distribution someDistribution = somePartition(inputs);
      for (auto i = 0; i < inputs.size(); ++i) {
        inputs[i] = make<Repartition>(
            inputs[i], someDistribution, inputs[i]->columns());
        inputStates[i].addCost(*inputs[i]);
      }
    }
  } else {
    // Some need a shuffle. Add the shuffles, add an optional distinct and
    // return with no shuffle needed.
    for (auto i = 0; i < inputs.size(); ++i) {
      if (inputNeedsShuffle[i]) {
        inputs[i] =
            make<Repartition>(inputs[i], distribution, inputs[i]->columns());
        inputStates[i].addCost(*inputs[i]);
      }
    }
  }

  RelationOpPtr result = make<UnionAll>(inputs);
  Aggregation* distinct = nullptr;
  if (isDistinct) {
    result = makeDistinct(result);
    distinct = result->as<Aggregation>();
  }
  return unionPlan(inputStates, inputPlans, result, distinct);
}

PlanP Optimization::makeDtPlan(
    const MemoKey& key,
    const Distribution& distribution,
    float existsFanout,
    PlanState& state,
    bool& needsShuffle) {
  auto it = memo_.find(key);
  PlanSet* plans{};
  if (it == memo_.end()) {
    DerivedTable dt;
    dt.cname = newCName("tmp_dt");
    dt.import(
        *state.dt, key.firstTable, key.tables, key.existences, existsFanout);

    PlanState inner(*this, &dt);
    if (key.firstTable->is(PlanType::kDerivedTableNode)) {
      inner.setTargetExprsForDt(key.columns);
    } else {
      inner.targetExprs = key.columns;
    }

    makeJoins(inner);
    memo_[key] = std::move(inner.plans);
    plans = &memo_[key];
  } else {
    plans = &it->second;
  }
  return plans->best(distribution, needsShuffle);
}

ExprCP Optimization::combineLeftDeep(Name func, const ExprVector& exprs) {
  ExprVector copy = exprs;
  std::ranges::sort(copy, [&](ExprCP left, ExprCP right) {
    return left->id() < right->id();
  });
  ExprCP result = copy[0];
  for (auto i = 1; i < copy.size(); ++i) {
    result = toGraph_.deduppedCall(
        func,
        result->value(),
        ExprVector{result, copy[i]},
        result->functions() | copy[i]->functions());
  }
  return result;
}

} // namespace facebook::axiom::optimizer<|MERGE_RESOLUTION|>--- conflicted
+++ resolved
@@ -18,14 +18,11 @@
 #include <algorithm>
 #include <iostream>
 #include <utility>
-<<<<<<< HEAD
 #include "axiom/optimizer/PlanUtils.h"
 #include "axiom/optimizer/QueryGraph.h"
 #include "axiom/optimizer/QueryGraphContext.h"
-=======
 #include "axiom/optimizer/DerivedTablePrinter.h"
 #include "axiom/optimizer/Plan.h"
->>>>>>> 2cc7b8de
 #include "axiom/optimizer/PrecomputeProjection.h"
 #include "axiom/optimizer/VeloxHistory.h"
 #include "velox/expression/Expr.h"
@@ -750,15 +747,6 @@
   }
 
   if (!dt->columns.empty()) {
-<<<<<<< HEAD
-    ExprVector exprs = state.exprsToColumns(dt->exprs);
-    plan = makeProjectWithWindows(
-        plan,
-        exprs,
-        dt->columns,
-        isRedundantProject(plan, exprs, dt->columns),
-        dt);
-=======
     ColumnVector usedColumns;
     ExprVector usedExprs;
     for (auto i = 0; i < dt->exprs.size(); ++i) {
@@ -769,12 +757,11 @@
       }
     }
 
-    plan = make<Project>(
+    plan = makeProjectWithWindows(
         maybeDropProject(plan),
         usedExprs,
         usedColumns,
         isRedundantProject(plan, usedExprs, usedColumns));
->>>>>>> 2cc7b8de
   }
 
   if (!dt->hasOrderBy() && dt->limit > kMaxLimitBeforeProject) {
