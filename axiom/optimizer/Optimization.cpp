--- conflicted
+++ resolved
@@ -732,7 +732,6 @@
   }
 }
 
-<<<<<<< HEAD
 RelationOpPtr Optimization::crossJoin(
     RelationOpPtr plan,
     const JoinCandidate& candidate,
@@ -777,7 +776,8 @@
   state.cost = join->cost();
   state.placed.unionSet(broadcastTables);
   return join;
-=======
+}
+
 void Optimization::addAggregation(
     DerivedTableCP dt,
     RelationOpPtr& plan,
@@ -881,7 +881,6 @@
       dt->offset);
   state.addCost(*orderBy);
   plan = orderBy;
->>>>>>> 6d75a061
 }
 
 void Optimization::joinByIndex(
