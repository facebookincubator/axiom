--- conflicted
+++ resolved
@@ -1010,8 +1010,6 @@
 
 using AggregationPlanCP = const AggregationPlan*;
 
-<<<<<<< HEAD
-=======
 class WritePlan : public PlanObject {
  public:
   /// @param table The table to write to.
@@ -1047,6 +1045,5 @@
 };
 
 using WritePlanCP = const WritePlan*;
->>>>>>> 2cc7b8de
 
 } // namespace facebook::axiom::optimizer