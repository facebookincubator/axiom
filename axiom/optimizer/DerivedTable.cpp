--- conflicted
+++ resolved
@@ -749,13 +749,9 @@
       if (tables[0] == this) {
         continue; // the conjunct depends on containing dt, like grouping or
                   // existence flags. Leave in place.
-<<<<<<< HEAD
+      } else if (tables[0]->type() == PlanType::kValuesTableNode) {
+        continue; // ValuesTable does not have filter push-down.
       } else if (tables[0]->type() == PlanType::kDerivedTableNode) {
-=======
-      } else if (tables[0]->type() == PlanType::kValuesTable) {
-        continue; // ValuesTable does not have filter push-down.
-      } else if (tables[0]->type() == PlanType::kDerivedTable) {
->>>>>>> 6ff7c29d
         // Translate the column names and add the condition to the conjuncts in
         // the dt. If the inner is a set operation, add the filter to children.
         auto innerDt = tables[0]->as<DerivedTable>();
