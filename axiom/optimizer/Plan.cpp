--- conflicted
+++ resolved
@@ -828,7 +828,7 @@
     auto* orderBy = make<OrderBy>(plan, dt->orderByKeys, dt->orderByTypes);
     state.addCost(*orderBy);
     plan = orderBy;
-  } else if (dt->limit >= 0) {
+  } else if (dt->hasLimit()) {
     auto limit = make<Limit>(plan, dt->limit, dt->offset);
     state.addCost(*limit);
     plan = limit;
@@ -837,14 +837,6 @@
     auto* project = make<Project>(plan, dt->exprs, dt->columns);
     plan = project;
   }
-<<<<<<< HEAD
-=======
-  if (!dt->hasOrderBy() && dt->hasLimit()) {
-    auto limit = make<Limit>(plan, dt->limit, dt->offset);
-    state.addCost(*limit);
-    plan = limit;
-  }
->>>>>>> 0f627d87
 }
 
 namespace {
