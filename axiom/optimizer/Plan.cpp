--- conflicted
+++ resolved
@@ -471,22 +471,12 @@
 
 std::string JoinCandidate::toString() const {
   std::stringstream out;
-<<<<<<< HEAD
-  if (join) {
-    out << join->toString();
-  } else {
-    out << "cross join ";
-    out << tables[0]->toString();
-  }
-  out << " fanout " << fanout;
-=======
   if (join != nullptr) {
     out << join->toString() << " fanout " << fanout;
   } else {
     out << "x-join: " << tables[0]->toString();
   }
 
->>>>>>> 2cc7b8de
   for (auto i = 1; i < tables.size(); ++i) {
     out << " + " << tables[i]->toString();
   }
