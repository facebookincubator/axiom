/*
 * Copyright (c) Meta Platforms, Inc. and its affiliates.
 *
 * Licensed under the Apache License, Version 2.0 (the "License");
 * you may not use this file except in compliance with the License.
 * You may obtain a copy of the License at
 *
 *     http://www.apache.org/licenses/LICENSE-2.0
 *
 * Unless required by applicable law or agreed to in writing, software
 * distributed under the License is distributed on an "AS IS" BASIS,
 * WITHOUT WARRANTIES OR CONDITIONS OF ANY KIND, either express or implied.
 * See the License for the specific language governing permissions and
 * limitations under the License.
 */

#include "axiom/optimizer/QueryGraph.h"
#include "axiom/optimizer/FunctionRegistry.h"
#include "axiom/optimizer/Plan.h"
#include "axiom/optimizer/PlanUtils.h"
#include "velox/expression/ScopedVarSetter.h"

namespace facebook::velox::optimizer {

void Column::equals(ColumnCP other) const {
  if (!equivalence_ && !other->equivalence_) {
    auto* equiv = make<Equivalence>();
    equiv->columns.push_back(this);
    equiv->columns.push_back(other);
    equivalence_ = equiv;
    other->equivalence_ = equiv;
    return;
  }
  if (!other->equivalence_) {
    other->equivalence_ = equivalence_;
    equivalence_->columns.push_back(other);
    return;
  }
  if (!equivalence_) {
    other->equals(this);
    return;
  }
  for (auto& column : other->equivalence_->columns) {
    equivalence_->columns.push_back(column);
    column->equivalence_ = equivalence_;
  }
}

std::string Column::toString() const {
  auto* opt = queryCtx()->optimization();
  if (!-opt->cnamesInExpr()) {
    return name_;
  }
  Name cname = !relation_ ? ""
      : relation_->type() == PlanType::kTableNode
      ? relation_->as<BaseTable>()->cname
<<<<<<< HEAD
      : relation_->type() == PlanType::kDerivedTableNode
=======
      : relation_->type() == PlanType::kValuesTable
      ? relation_->as<ValuesTable>()->cname
      : relation_->type() == PlanType::kDerivedTable
>>>>>>> 6ff7c29d
      ? relation_->as<DerivedTable>()->cname
      : "--";

  // Map corre;correlation names to canonical if making keys for history pieces.
  auto canonical = opt->canonicalCnames();
  if (canonical) {
    auto it = canonical->find(cname);
    if (it != canonical->end()) {
      cname = it->second;
    }
  }
  return fmt::format("{}.{}", cname, name_);
}

std::string Literal::toString() const {
  std::stringstream out;
  if (vector_) {
    out << vector_->toString(0);
  } else {
    out << *literal_;
  }
  return out.str();
}

Call::Call(
    PlanType type,
    Name name,
    const Value& value,
    ExprVector args,
    FunctionSet functions)
    : Expr(type, value),
      name_(name),
      args_(std::move(args)),
      functions_(functions),
      metadata_(functionMetadata(name_)) {
  for (auto arg : args_) {
    columns_.unionSet(arg->columns());
    subexpressions_.unionSet(arg->subexpressions());
    subexpressions_.add(arg);
  }
}

std::string Call::toString() const {
  std::stringstream out;
  out << name_ << "(";
  for (auto i = 0; i < args_.size(); ++i) {
    out << args_[i]->toString() << (i == args_.size() - 1 ? ")" : ", ");
  }
  return out.str();
}

std::string Field::toString() const {
  std::stringstream out;
  out << base_->toString() << ".";
  if (field_) {
    out << field_;
  } else {
    out << fmt::format("{}", index_);
  }
  return out.str();
}

std::optional<BitSet> SubfieldSet::findSubfields(int32_t id) const {
  for (auto i = 0; i < ids.size(); ++i) {
    if (ids[i] == id) {
      return subfields[i];
    }
  }
  return std::nullopt;
}

void BaseTable::addJoinedBy(JoinEdgeP join) {
  pushBackUnique(joinedBy, join);
}

std::optional<int32_t> BaseTable::columnId(Name column) const {
  for (auto i = 0; i < columns.size(); ++i) {
    if (columns[i]->name() == column) {
      return columns[i]->id();
    }
  }
  return std::nullopt;
}

BitSet BaseTable::columnSubfields(
    int32_t id,
    bool controlOnly,
    bool payloadOnly) const {
  BitSet subfields;
  if (!controlOnly) {
    if (auto maybe = payloadSubfields.findSubfields(id)) {
      subfields = maybe.value();
    }
  }
  if (!payloadOnly) {
    if (auto maybe = controlSubfields.findSubfields(id)) {
      subfields.unionSet(maybe.value());
    }
  }
  Path::subfieldSkyline(subfields);
  return subfields;
}

std::string BaseTable::toString() const {
  std::stringstream out;
  out << "{" << PlanObject::toString();
  out << schemaTable->name << " " << cname << "}";
  return out.str();
}

void ValuesTable::addJoinedBy(JoinEdgeP join) {
  pushBackUnique(joinedBy, join);
}

std::string ValuesTable::toString() const {
  std::stringstream out;
  out << "{" << PlanObject::toString();
  out << values.id() << " " << cname << "}";
  return out.str();
}

const JoinSide JoinEdge::sideOf(PlanObjectCP side, bool other) const {
  if ((side == rightTable_ && !other) || (side == leftTable_ && other)) {
    return {
        rightTable_,
        rightKeys_,
        lrFanout_,
        rightOptional_,
        leftOptional_,
        rightExists_,
        rightNotExists_,
        markColumn_,
        rightUnique_};
  }
  return {
      leftTable_,
      leftKeys_,
      rlFanout_,
      leftOptional_,
      rightOptional_,
      false,
      false,
      nullptr,
      leftUnique_};
}

bool JoinEdge::isBroadcastableType() const {
  return !leftOptional_;
}

void JoinEdge::addEquality(ExprCP left, ExprCP right, bool update) {
  leftKeys_.push_back(left);
  rightKeys_.push_back(right);
  if (update) {
    guessFanout();
  }
}

std::pair<std::string, bool> JoinEdge::sampleKey() const {
  std::stringstream out;
  if (!leftTable_ || leftTable_->type() != PlanType::kTableNode ||
      rightTable_->type() != PlanType::kTableNode) {
    return std::make_pair("", false);
  }
  auto* opt = queryCtx()->optimization();
  ScopedVarSetter pref(&opt->cnamesInExpr(), false);
  std::vector<int32_t> indices(leftKeys_.size());
  std::iota(indices.begin(), indices.end(), 0);
  std::vector<std::string> leftString;
  for (auto& k : leftKeys_) {
    leftString.push_back(k->toString());
  }
  std::sort(indices.begin(), indices.end(), [&](int32_t l, int32_t r) {
    return leftString[l] < leftString[r];
  });
  auto left =
      fmt::format("{} ", leftTable_->as<BaseTable>()->schemaTable->name);
  auto right =
      fmt::format("{} ", rightTable_->as<BaseTable>()->schemaTable->name);
  for (auto i : indices) {
    left += leftKeys_[i]->toString() + " ";
    right += rightKeys_[i]->toString() + " ";
  }
  if (left < right) {
    return std::make_pair(left + " " + right, false);
  }
  return std::make_pair(right + " " + left, true);
}

std::string JoinEdge::toString() const {
  std::stringstream out;
  out << "<join "
      << (leftTable_ ? leftTable_->toString() : " multiple tables ");
  if (leftOptional_ && rightOptional_) {
    out << " full outr ";
  } else if (markColumn_) {
    out << " exists project ";
  } else if (rightOptional_) {
    out << " left";
  } else if (rightExists_) {
    out << " exists ";
  } else if (rightNotExists_) {
    out << " not exists ";
  } else if (leftOptional_) {
    out << "right";
  } else {
    out << " inner ";
  }
  out << rightTable_->toString();
  out << " on ";
  for (auto i = 0; i < leftKeys_.size(); ++i) {
    out << leftKeys_[i]->toString() << " = " << rightKeys_[i]->toString()
        << (i < leftKeys_.size() - 1 ? " and " : "");
  }
  if (!filter_.empty()) {
    out << " filter " << conjunctsToString(filter_);
  }
  out << ">";
  return out.str();
}

const FunctionSet& Expr::functions() const {
  static FunctionSet empty;
  return empty;
}

bool Expr::sameOrEqual(const Expr& other) const {
  if (this == &other) {
    return true;
  }
  if (type() != other.type()) {
    return false;
  }
  switch (type()) {
    case PlanType::kColumnExpr:
      return as<Column>()->equivalence() &&
          as<Column>()->equivalence() == other.as<Column>()->equivalence();
    case PlanType::kAggregateExpr: {
      auto a = reinterpret_cast<const Aggregate*>(this);
      auto b = reinterpret_cast<const Aggregate*>(&other);
      if (a->isDistinct() != b->isDistinct() ||
          a->isAccumulator() != b->isAccumulator() ||
          !(a->condition() == b->condition() ||
            (a->condition() && b->condition() &&
             a->condition()->sameOrEqual(*b->condition())))) {
        return false;
      }
    }
      [[fallthrough]];
    case PlanType::kCallExpr: {
      if (as<Call>()->name() != other.as<Call>()->name()) {
        return false;
      }
      auto numArgs = as<Call>()->args().size();
      if (numArgs != other.as<Call>()->args().size()) {
        return false;
      }
      for (auto i = 0; i < numArgs; ++i) {
        if (as<Call>()->argAt(i)->sameOrEqual(*other.as<Call>()->argAt(i))) {
          return false;
        }
      }
      return true;
    }
    default:
      return false;
  }
}

PlanObjectCP Expr::singleTable() const {
  if (type() == PlanType::kColumnExpr) {
    return as<Column>()->relation();
  }

  PlanObjectCP table = nullptr;
  bool multiple = false;
  columns_.forEach([&](PlanObjectCP object) {
    VELOX_CHECK(object->type() == PlanType::kColumnExpr);
    if (!table) {
      table = object->as<Column>()->relation();
    } else if (table != object->as<Column>()->relation()) {
      multiple = true;
    }
  });

  return multiple ? nullptr : table;
}

PlanObjectSet Expr::allTables() const {
  PlanObjectSet set;
  columns_.forEach(
      [&](PlanObjectCP object) { set.add(object->as<Column>()->relation()); });
  return set;
}

Column::Column(
    Name name,
    PlanObjectP relation,
    const Value& value,
    Name nameInTable,
    ColumnCP top,
    PathCP path)
    : Expr(PlanType::kColumnExpr, value),
      name_(name),
      relation_(relation),
      topColumn_(top),
      path_(path) {
  columns_.add(this);
  subexpressions_.add(this);
  if (relation_ && relation_->type() == PlanType::kTableNode) {
    if (topColumn_) {
      schemaColumn_ = topColumn_->schemaColumn_;
    } else {
      schemaColumn_ = relation->as<BaseTable>()->schemaTable->findColumn(
          nameInTable ? nameInTable : name_);
      VELOX_CHECK(schemaColumn_);
    }
  }
}

void BaseTable::addFilter(ExprCP expr) {
  const auto& columns = expr->columns();
  bool isMultiColumn = false;
  bool isSingleColumn = false;
  columns.forEach([&](PlanObjectCP object) {
    if (!isMultiColumn) {
      if (isSingleColumn) {
        isMultiColumn = true;
      } else {
        isSingleColumn = true;
      }
    };
  });
  if (isSingleColumn) {
    columnFilters.push_back(expr);
    filterUpdated(this);
    return;
  }
  filter.push_back(expr);
  filterUpdated(this);
}

namespace {
template <typename U>
inline CPSpan<Column> toRangeCast(const ExprVector& exprs) {
  return CPSpan<Column>(
      reinterpret_cast<const Column* const*>(exprs.data()), exprs.size());
}
} // namespace

void JoinEdge::guessFanout() {
  if (fanoutsFixed_) {
    return;
  }
  auto* opt = queryCtx()->optimization();
  auto samplePair = opt->history().sampleJoin(this);
  auto left = joinCardinality(leftTable_, toRangeCast<Column>(leftKeys_));
  auto right = joinCardinality(rightTable_, toRangeCast<Column>(rightKeys_));
  leftUnique_ = left.unique;
  rightUnique_ = right.unique;
  if (samplePair.first == 0 && samplePair.second == 0) {
    lrFanout_ = right.joinCardinality * baseSelectivity(rightTable_);
    rlFanout_ = left.joinCardinality * baseSelectivity(leftTable_);
  } else {
    lrFanout_ = samplePair.second * baseSelectivity(rightTable_);
    rlFanout_ = samplePair.first * baseSelectivity(leftTable_);
  }
  // If one side is unique, the other side is a pk to fk join, with fanout =
  // fk-table-card / pk-table-card.
  if (rightUnique_) {
    lrFanout_ = baseSelectivity(rightTable_);
    rlFanout_ = tableCardinality(leftTable_) / tableCardinality(rightTable_) *
        baseSelectivity(leftTable_);
  }
  if (leftUnique_) {
    rlFanout_ = baseSelectivity(leftTable_);
    lrFanout_ = tableCardinality(rightTable_) / tableCardinality(leftTable_) *
        baseSelectivity(rightTable_);
  }
}

} // namespace facebook::velox::optimizer<|MERGE_RESOLUTION|>--- conflicted
+++ resolved
@@ -54,13 +54,9 @@
   Name cname = !relation_ ? ""
       : relation_->type() == PlanType::kTableNode
       ? relation_->as<BaseTable>()->cname
-<<<<<<< HEAD
+      : relation_->type() == PlanType::kValuesTableNode
+      ? relation_->as<ValuesTable>()->cname
       : relation_->type() == PlanType::kDerivedTableNode
-=======
-      : relation_->type() == PlanType::kValuesTable
-      ? relation_->as<ValuesTable>()->cname
-      : relation_->type() == PlanType::kDerivedTable
->>>>>>> 6ff7c29d
       ? relation_->as<DerivedTable>()->cname
       : "--";
 
