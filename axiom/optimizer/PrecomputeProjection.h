--- conflicted
+++ resolved
@@ -101,12 +101,7 @@
   /// @returns the original 'input' with an optional ProjectOp on top.
   RelationOpPtr maybeProject() && {
     if (needsProject_) {
-<<<<<<< HEAD
-      return makeProjectWithWindows(input_, projectExprs_, projectColumns_);
-=======
-      return make<Project>(
-          input_, projectExprs_, projectColumns_, /*redundant=*/false);
->>>>>>> 7b834b24
+      return makeProjectWithWindows(input_, projectExprs_, projectColumns_, /*redundant=*/false);
     }
 
     return input_;
