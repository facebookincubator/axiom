--- conflicted
+++ resolved
@@ -24,38 +24,21 @@
 /// a query graph and later to differentiate between tables, derived
 /// tables and different expressions.
 enum class PlanType {
-<<<<<<< HEAD
-  kTableNode,
-  kDerivedTableNode,
   kColumnExpr,
   kLiteralExpr,
   kCallExpr,
   kAggregateExpr,
+  kFieldExpr,
+  kLambdaExpr,
+  kTableNode,
+  kValuesTableNode,
+  kDerivedTableNode,
   kAggregationNode,
   kProjectNode,
   kFilterNode,
   kJoinNode,
   kOrderByNode,
-  kLimitNode,
-  kFieldExpr,
-  kLambdaExpr
-=======
-  kTable,
-  kValuesTable,
-  kDerivedTable,
-  kColumn,
-  kLiteral,
-  kCall,
-  kAggregate,
-  kAggregation,
-  kProject,
-  kFilter,
-  kJoin,
-  kOrderBy,
-  kLimit,
-  kField,
-  kLambda,
->>>>>>> 6ff7c29d
+  kLimitNode
 };
 
 /// True if 'type' is an expression with a value.
