/*
 * Copyright (c) Meta Platforms, Inc. and its affiliates.
 *
 * Licensed under the Apache License, Version 2.0 (the "License");
 * you may not use this file except in compliance with the License.
 * You may obtain a copy of the License at
 *
 *     http://www.apache.org/licenses/LICENSE-2.0
 *
 * Unless required by applicable law or agreed to in writing, software
 * distributed under the License is distributed on an "AS IS" BASIS,
 * WITHOUT WARRANTIES OR CONDITIONS OF ANY KIND, either express or implied.
 * See the License for the specific language governing permissions and
 * limitations under the License.
 */

#include <gtest/gtest.h>
#include "axiom/connectors/tests/TestConnector.h"
#include "axiom/logical_plan/PlanBuilder.h"
#include "axiom/optimizer/Optimization.h"
#include "axiom/optimizer/tests/PlanMatcher.h"
#include "velox/functions/prestosql/aggregates/RegisterAggregateFunctions.h"
#include "velox/functions/prestosql/registration/RegistrationFunctions.h"

namespace facebook::axiom::optimizer {
namespace {

using namespace facebook::velox;
namespace lp = facebook::axiom::logical_plan;

class AggregationPlanTest : public testing::Test {
 protected:
  static constexpr auto kTestConnectorId = "test";

  static void SetUpTestCase() {
    memory::MemoryManager::testingSetInstance(memory::MemoryManager::Options{});

    functions::prestosql::registerAllScalarFunctions();
    aggregate::prestosql::registerAllAggregateFunctions();
  }

  void SetUp() override {
    testConnector_ =
        std::make_shared<connector::TestConnector>(kTestConnectorId);
    velox::connector::registerConnector(testConnector_);

    rootPool_ = memory::memoryManager()->addRootPool("root");
    optimizerPool_ = rootPool_->addLeafChild("optimizer");
  }

  void TearDown() override {
    velox::connector::unregisterConnector(kTestConnectorId);
  }

  velox::core::PlanNodePtr planVelox(const lp::LogicalPlanNodePtr& plan) {
    auto distributedPlan = Optimization::toVeloxPlan(
                               *plan,
                               *optimizerPool_,
                               {}, // optimizerOptions
                               {.numWorkers = 1, .numDrivers = 1})
                               .plan;

    VELOX_CHECK_EQ(1, distributedPlan->fragments().size());
    return distributedPlan->fragments().at(0).fragment.planNode;
  }

  std::shared_ptr<velox::memory::MemoryPool> rootPool_;
  std::shared_ptr<velox::memory::MemoryPool> optimizerPool_;
  std::shared_ptr<connector::TestConnector> testConnector_;
};

TEST_F(AggregationPlanTest, dedupGroupingKeysAndAggregates) {
  testConnector_->addTable(
      "numbers", ROW({"a", "b", "c"}, {BIGINT(), BIGINT(), DOUBLE()}));

  {
    auto logicalPlan = lp::PlanBuilder{}
                           .tableScan(kTestConnectorId, "numbers")
                           .project({"a + b as x", "a + b as y", "c"})
                           .aggregate({"x", "y"}, {"count(1)", "count(1)"})
                           .build();

    auto plan = planVelox(logicalPlan);

    auto matcher = core::PlanMatcherBuilder()
                       .tableScan()
                       .project({"a + b"})
                       .singleAggregation({"x"}, {"count(1)"})
                       .project({"x", "x", "count", "count"})
                       .build();

    ASSERT_TRUE(matcher->match(plan));
  }
}

TEST_F(AggregationPlanTest, duplicatesBetweenGroupAndAggregate) {
  testConnector_->addTable("t", ROW({"a", "b"}, {BIGINT(), BIGINT()}));

  auto logicalPlan = lp::PlanBuilder{}
                         .tableScan(kTestConnectorId, "t")
                         .project({"a + b AS ab1", "a + b AS ab2"})
                         .aggregate({"ab1", "ab2"}, {"count(ab2) AS c1"})
                         .project({"ab1 AS x", "ab2 AS y", "c1 AS z"})
                         .build();

  auto plan = planVelox(logicalPlan);

  auto matcher = core::PlanMatcherBuilder()
                     .tableScan()
                     .project({"plus(a, b)"})
                     .singleAggregation({"ab1"}, {"count(ab1)"})
                     .project({"ab1", "ab1", "c1"})
                     .build();

  ASSERT_TRUE(matcher->match(plan));
}

<<<<<<< HEAD
TEST_F(AggregationPlanTest, joinOnAggregation) {
  testConnector_->createTable("orders", ROW({"customer_id", "amount"}, {BIGINT(), BIGINT()}));
  testConnector_->createTable("customers", ROW({"score"}, {BIGINT()}));

  auto logicalPlan = lp::PlanBuilder{}
                         .tableScan(kTestConnectorId, "customers")
                         .join(
                             lp::PlanBuilder{}
                                 .tableScan(kTestConnectorId, "orders")
                                 .aggregate({"customer_id"}, {"sum(amount) AS total_amount"}),
                             "score = total_amount",
                             lp::JoinType::kInner)
=======
TEST_F(AggregationPlanTest, dedupMask) {
  testConnector_->addTable("t", ROW({"a", "b"}, BIGINT()));

  auto logicalPlan = lp::PlanBuilder(/*enableCoersions=*/true)
                         .tableScan(kTestConnectorId, "t")
                         .aggregate(
                             {},
                             {"sum(a) FILTER (WHERE b > 0)",
                              "sum(a) FILTER (WHERE b < 0)",
                              "sum(a) FILTER (WHERE b > 0)"})
                         .build();

  auto plan = planVelox(logicalPlan);

  auto matcher = core::PlanMatcherBuilder()
                     .tableScan()
                     .project({"b > 0 as m1", "a", "b < 0 as m2"})
                     .singleAggregation(
                         {},
                         {
                             "sum(a) FILTER (WHERE m1) as s1",
                             "sum(a) FILTER (WHERE m2) as s2",
                         })
                     .project({"s1", "s2", "s1"})
                     .build();

  ASSERT_TRUE(matcher->match(plan));
}

TEST_F(AggregationPlanTest, orderByDedup) {
  testConnector_->addTable("t", ROW({"a", "b", "c"}, BIGINT()));

  auto logicalPlan = lp::PlanBuilder(/*enableCoersions=*/true)
                         .tableScan(kTestConnectorId, "t")
                         .aggregate(
                             {},
                             {"array_agg(a ORDER BY a, a)",
                              "array_agg(b ORDER BY b, a, b, a)",
                              "array_agg(a ORDER BY a + b, a + b DESC, c)",
                              "array_agg(c ORDER BY b * 2, b * 2)"})
>>>>>>> dad1148b
                         .build();

  auto plan = planVelox(logicalPlan);

<<<<<<< HEAD
  // Just check that the plan compiles and runs - the join with aggregation works
  ASSERT_TRUE(plan != nullptr);
=======
  auto matcher = core::PlanMatcherBuilder()
                     .tableScan()
                     .project({"a", "b", "a + b as p0", "c", "b * 2 as p1"})
                     .singleAggregation(
                         {},
                         {"array_agg(a ORDER BY a)",
                          "array_agg(b ORDER BY b, a)",
                          "array_agg(a ORDER BY p0, c)",
                          "array_agg(c ORDER BY p1)"})
                     .build();

  ASSERT_TRUE(matcher->match(plan));
}

TEST_F(AggregationPlanTest, dedupSameOptions) {
  testConnector_->addTable("t", ROW({"a", "b"}, BIGINT()));

  auto logicalPlan =
      lp::PlanBuilder(/*enableCoersions=*/true)
          .tableScan(kTestConnectorId, "t")
          .aggregate(
              {},
              {"array_agg(a ORDER BY a, a, a)",
               "array_agg(a ORDER BY a DESC)",
               "array_agg(a ORDER BY a, a)",
               "array_agg(a ORDER BY a)",
               "sum(a) FILTER (WHERE b > 0)",
               "sum(a) FILTER (WHERE b < 0)",
               "sum(a) FILTER (WHERE b > 0)",
               "array_agg(a ORDER BY a) FILTER (WHERE b > 0)",
               "array_agg(a ORDER BY a DESC) FILTER (WHERE b > 0)",
               "array_agg(a ORDER BY a) FILTER (WHERE b > 0)"})
          .build();

  auto plan = planVelox(logicalPlan);

  auto matcher =
      core::PlanMatcherBuilder()
          .tableScan()
          .project({"a", "b > 0 as m1", "b < 0 as m2"})
          .singleAggregation(
              {},
              {"array_agg(a ORDER BY a) as agg1",
               "array_agg(a ORDER BY a DESC) as agg2",
               "sum(a) FILTER (WHERE m1) as sum1",
               "sum(a) FILTER (WHERE m2) as sum2",
               "array_agg(a ORDER BY a) FILTER (WHERE m1) as combo1",
               "array_agg(a ORDER BY a DESC) FILTER (WHERE m1) as combo2"})
          .project(
              {"agg1",
               "agg2",
               "agg1",
               "agg1",
               "sum1",
               "sum2",
               "sum1",
               "combo1",
               "combo2",
               "combo1"})
          .build();

  ASSERT_TRUE(matcher->match(plan));
>>>>>>> dad1148b
}

} // namespace
} // namespace facebook::axiom::optimizer<|MERGE_RESOLUTION|>--- conflicted
+++ resolved
@@ -115,20 +115,6 @@
   ASSERT_TRUE(matcher->match(plan));
 }
 
-<<<<<<< HEAD
-TEST_F(AggregationPlanTest, joinOnAggregation) {
-  testConnector_->createTable("orders", ROW({"customer_id", "amount"}, {BIGINT(), BIGINT()}));
-  testConnector_->createTable("customers", ROW({"score"}, {BIGINT()}));
-
-  auto logicalPlan = lp::PlanBuilder{}
-                         .tableScan(kTestConnectorId, "customers")
-                         .join(
-                             lp::PlanBuilder{}
-                                 .tableScan(kTestConnectorId, "orders")
-                                 .aggregate({"customer_id"}, {"sum(amount) AS total_amount"}),
-                             "score = total_amount",
-                             lp::JoinType::kInner)
-=======
 TEST_F(AggregationPlanTest, dedupMask) {
   testConnector_->addTable("t", ROW({"a", "b"}, BIGINT()));
 
@@ -169,15 +155,10 @@
                               "array_agg(b ORDER BY b, a, b, a)",
                               "array_agg(a ORDER BY a + b, a + b DESC, c)",
                               "array_agg(c ORDER BY b * 2, b * 2)"})
->>>>>>> dad1148b
                          .build();
 
   auto plan = planVelox(logicalPlan);
 
-<<<<<<< HEAD
-  // Just check that the plan compiles and runs - the join with aggregation works
-  ASSERT_TRUE(plan != nullptr);
-=======
   auto matcher = core::PlanMatcherBuilder()
                      .tableScan()
                      .project({"a", "b", "a + b as p0", "c", "b * 2 as p1"})
@@ -240,7 +221,6 @@
           .build();
 
   ASSERT_TRUE(matcher->match(plan));
->>>>>>> dad1148b
 }
 
 } // namespace
