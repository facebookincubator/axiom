/*
 * Copyright (c) Meta Platforms, Inc. and its affiliates.
 *
 * Licensed under the Apache License, Version 2.0 (the "License");
 * you may not use this file except in compliance with the License.
 * You may obtain a copy of the License at
 *
 *     http://www.apache.org/licenses/LICENSE-2.0
 *
 * Unless required by applicable law or agreed to in writing, software
 * distributed under the License is distributed on an "AS IS" BASIS,
 * WITHOUT WARRANTIES OR CONDITIONS OF ANY KIND, either express or implied.
 * See the License for the specific language governing permissions and
 * limitations under the License.
 */

#include "axiom/optimizer/tests/PlanMatcher.h"
#include <gtest/gtest.h>
#include "velox/connectors/hive/TableHandle.h"
#include "velox/duckdb/conversion/DuckParser.h"
#include "velox/parse/Expressions.h"
#include "velox/parse/ExpressionsParser.h"

namespace facebook::velox::core {
namespace {

#define AXIOM_TEST_RETURN_IF_FAILURE           \
  if (::testing::Test::HasNonfatalFailure()) { \
    return MatchResult::failure();             \
  }

#define AXIOM_TEST_RETURN                      \
  if (::testing::Test::HasNonfatalFailure()) { \
    return MatchResult::failure();             \
  } else {                                     \
    return MatchResult::success();             \
  }

template <typename T = PlanNode>
class PlanMatcherImpl : public PlanMatcher {
 public:
  PlanMatcherImpl() = default;

  explicit PlanMatcherImpl(
      const std::vector<std::shared_ptr<PlanMatcher>>& sourceMatchers)
      : sourceMatchers_{sourceMatchers} {}

  MatchResult match(
      const PlanNodePtr& plan,
      const std::unordered_map<std::string, std::string>& symbols)
      const override {
    const auto* specificNode = dynamic_cast<const T*>(plan.get());
    EXPECT_TRUE(specificNode != nullptr)
        << "Expected " << folly::demangle(typeid(T).name()) << ", but got "
        << plan->toString(false, false);
    AXIOM_TEST_RETURN_IF_FAILURE

    EXPECT_EQ(plan->sources().size(), sourceMatchers_.size());
    AXIOM_TEST_RETURN_IF_FAILURE

    std::unordered_map<std::string, std::string> newSymbols;

    for (auto i = 0; i < sourceMatchers_.size(); ++i) {
      auto result = sourceMatchers_[i]->match(plan->sources()[i], symbols);
      if (!result.match) {
        return MatchResult::failure();
      }

      // TODO Combine symbols from all sources.
      newSymbols = std::move(result.symbols);
    }

    if (sourceMatchers_.size() > 1) {
      // TODO Add support for multiple sources.
      newSymbols.clear();
    }

    return matchDetails(*specificNode, newSymbols);
  }

 protected:
  virtual MatchResult matchDetails(
      const T& plan,
      const std::unordered_map<std::string, std::string>& /* symbols */) const {
    return MatchResult::success();
  }

  const std::vector<std::shared_ptr<PlanMatcher>> sourceMatchers_;
};

velox::core::ExprPtr rewriteInputNames(
    const velox::core::ExprPtr& expr,
    const std::unordered_map<std::string, std::string>& mapping) {
  if (expr->is(IExpr::Kind::kFieldAccess)) {
    auto fieldAccess = expr->as<velox::core::FieldAccessExpr>();
    if (fieldAccess->isRootColumn()) {
      auto it = mapping.find(fieldAccess->name());
      if (it == mapping.end()) {
        return expr;
      }

      return std::make_shared<velox::core::FieldAccessExpr>(
          it->second, fieldAccess->alias());
    }
  }

  std::vector<velox::core::ExprPtr> newInputs;
  for (const auto& input : expr->inputs()) {
    newInputs.push_back(rewriteInputNames(input, mapping));
  }

  return expr->replaceInputs(newInputs);
}

class TableScanMatcher : public PlanMatcherImpl<TableScanNode> {
 public:
  explicit TableScanMatcher() : PlanMatcherImpl<TableScanNode>() {}

  explicit TableScanMatcher(
      const std::string& tableName,
      const RowTypePtr& columns = nullptr)
      : PlanMatcherImpl<TableScanNode>(),
        tableName_{tableName},
        columns_{columns} {}

  MatchResult matchDetails(
      const TableScanNode& plan,
      const std::unordered_map<std::string, std::string>& symbols)
      const override {
    SCOPED_TRACE(plan.toString(true, false));

    if (tableName_.has_value()) {
      EXPECT_EQ(plan.tableHandle()->name(), tableName_.value());
    }

    if (columns_ != nullptr) {
      const auto& outputType = plan.outputType();
      const auto numColumns = outputType->size();

      EXPECT_EQ(numColumns, columns_->size());
      AXIOM_TEST_RETURN_IF_FAILURE

      for (auto i = 0; i < numColumns; ++i) {
        auto name = plan.assignments().at(outputType->nameOf(i))->name();

        EXPECT_EQ(name, columns_->nameOf(i));
        EXPECT_EQ(
            outputType->childAt(i)->toString(),
            columns_->childAt(i)->toString());
      }
    }

    AXIOM_TEST_RETURN
  }

 private:
  const std::optional<std::string> tableName_;
  const RowTypePtr columns_;
};

class HiveScanMatcher : public PlanMatcherImpl<TableScanNode> {
 public:
  HiveScanMatcher(
      const std::string& tableName,
      common::SubfieldFilters subfieldFilters,
      const std::string& remainingFilter)
      : PlanMatcherImpl<TableScanNode>(),
        tableName_{tableName},
        subfieldFilters_{std::move(subfieldFilters)},
        remainingFilter_{remainingFilter} {}

  MatchResult matchDetails(
      const TableScanNode& plan,
      const std::unordered_map<std::string, std::string>& symbols)
      const override {
    SCOPED_TRACE(
        fmt::format("HiveScanMatcher: {}", plan.toString(true, false)));

    const auto* hiveTableHandle =
        dynamic_cast<const connector::hive::HiveTableHandle*>(
            plan.tableHandle().get());
    EXPECT_TRUE(hiveTableHandle != nullptr);
    AXIOM_TEST_RETURN_IF_FAILURE

    EXPECT_EQ(hiveTableHandle->name(), tableName_);
    AXIOM_TEST_RETURN_IF_FAILURE

    const auto& filters = hiveTableHandle->subfieldFilters();
    EXPECT_EQ(filters.size(), subfieldFilters_.size());
    AXIOM_TEST_RETURN_IF_FAILURE

    for (const auto& [name, filter] : filters) {
      EXPECT_TRUE(subfieldFilters_.contains(name))
          << "Expected filter on " << name;
      AXIOM_TEST_RETURN_IF_FAILURE

      const auto& expected = subfieldFilters_.at(name);

      EXPECT_TRUE(filter->testingEquals(*expected))
          << "Expected filter on " << name << ": " << expected->toString()
          << ", but got " << filter->toString();
      AXIOM_TEST_RETURN_IF_FAILURE
    }

    const auto& remainingFilter = hiveTableHandle->remainingFilter();
    if (remainingFilter == nullptr) {
      EXPECT_TRUE(remainingFilter_.empty())
          << "Expected remaining filter: " << remainingFilter_;
    } else if (remainingFilter_.empty()) {
      EXPECT_TRUE(remainingFilter == nullptr)
          << "Expected no remaining filter, but got "
          << remainingFilter->toString();
    } else {
      auto expected = parse::parseExpr(remainingFilter_, {});
      EXPECT_EQ(remainingFilter->toString(), expected->toString());
    }

    AXIOM_TEST_RETURN
  }

 private:
  const std::string tableName_;
  const common::SubfieldFilters subfieldFilters_;
  const std::string remainingFilter_;
};

class ValuesMatcher : public PlanMatcherImpl<ValuesNode> {
 public:
  explicit ValuesMatcher(const TypePtr& type = nullptr)
      : PlanMatcherImpl<ValuesNode>(), type_(type) {}

  MatchResult matchDetails(
      const ValuesNode& plan,
      const std::unordered_map<std::string, std::string>& symbols)
      const override {
    SCOPED_TRACE(plan.toString(true, false));

    if (type_) {
      EXPECT_TRUE(type_->equivalent(*plan.outputType()))
          << "Expected equal output types on ValuesNode, but got '"
          << type_->toString() << "', and '" << plan.outputType()->toString()
          << "'.";
    }

    AXIOM_TEST_RETURN
  }

 private:
  const TypePtr type_;
};

class FilterMatcher : public PlanMatcherImpl<FilterNode> {
 public:
  explicit FilterMatcher(const std::shared_ptr<PlanMatcher>& matcher)
      : PlanMatcherImpl<FilterNode>({matcher}) {}

  FilterMatcher(
      const std::shared_ptr<PlanMatcher>& matcher,
      const std::string& predicate)
      : PlanMatcherImpl<FilterNode>({matcher}), predicate_{predicate} {}

  MatchResult matchDetails(
      const FilterNode& plan,
      const std::unordered_map<std::string, std::string>& symbols)
      const override {
    SCOPED_TRACE(plan.toString(true, false));

    if (predicate_.has_value()) {
      auto expected = parse::parseExpr(predicate_.value(), {});
      EXPECT_EQ(plan.filter()->toString(), expected->toString());
    }

    AXIOM_TEST_RETURN
  }

 private:
  const std::optional<std::string> predicate_;
};

class ProjectMatcher : public PlanMatcherImpl<ProjectNode> {
 public:
  explicit ProjectMatcher(const std::shared_ptr<PlanMatcher>& matcher)
      : PlanMatcherImpl<ProjectNode>({matcher}) {}

  ProjectMatcher(
      const std::shared_ptr<PlanMatcher>& matcher,
      const std::vector<std::string>& expressions)
      : PlanMatcherImpl<ProjectNode>({matcher}), expressions_{expressions} {}

  MatchResult matchDetails(
      const ProjectNode& plan,
      const std::unordered_map<std::string, std::string>& symbols)
      const override {
    SCOPED_TRACE(plan.toString(true, false));

    std::unordered_map<std::string, std::string> newSymbols;

    if (!expressions_.empty()) {
      EXPECT_EQ(plan.projections().size(), expressions_.size());
      AXIOM_TEST_RETURN_IF_FAILURE

      for (auto i = 0; i < expressions_.size(); ++i) {
        auto expected = parse::parseExpr(expressions_[i], {});
        if (expected->alias()) {
          newSymbols[expected->alias().value()] = plan.names()[i];
        }

        if (!symbols.empty()) {
          expected = rewriteInputNames(expected, symbols);
        }

        EXPECT_EQ(
            plan.projections()[i]->toString(),
            expected->dropAlias()->toString());
      }
      AXIOM_TEST_RETURN_IF_FAILURE
    }

    return MatchResult::success(newSymbols);
  }

 private:
  const std::vector<std::string> expressions_;
};

class ParallelProjectMatcher : public PlanMatcherImpl<ParallelProjectNode> {
 public:
  explicit ParallelProjectMatcher(const std::shared_ptr<PlanMatcher>& matcher)
      : PlanMatcherImpl<ParallelProjectNode>({matcher}) {}

  ParallelProjectMatcher(
      const std::shared_ptr<PlanMatcher>& matcher,
      const std::vector<std::string>& expressions)
      : PlanMatcherImpl<ParallelProjectNode>({matcher}),
        expressions_{expressions} {}

  MatchResult matchDetails(
      const ParallelProjectNode& plan,
      const std::unordered_map<std::string, std::string>& symbols)
      const override {
    SCOPED_TRACE(plan.toString(true, false));

    if (!expressions_.empty()) {
      EXPECT_EQ(plan.projections().size(), expressions_.size());
      AXIOM_TEST_RETURN_IF_FAILURE

      for (auto i = 0; i < expressions_.size(); ++i) {
        auto expected = parse::parseExpr(expressions_[i], {});
        EXPECT_EQ(plan.projections()[i]->toString(), expected->toString());
      }
      AXIOM_TEST_RETURN_IF_FAILURE
    }

    return MatchResult::success();
  }

 private:
  const std::vector<std::string> expressions_;
};

class UnnestMatcher : public PlanMatcherImpl<UnnestNode> {
 public:
  explicit UnnestMatcher(const std::shared_ptr<PlanMatcher>& matcher)
      : PlanMatcherImpl<UnnestNode>({matcher}) {}

  UnnestMatcher(
      const std::shared_ptr<PlanMatcher>& matcher,
      const std::vector<std::string>& replicateExprs,
      const std::vector<std::string>& unnestExprs)
      : PlanMatcherImpl<UnnestNode>({matcher}),
        replicateExprs_{replicateExprs},
        unnestExprs_{unnestExprs} {}

  MatchResult matchDetails(
      const UnnestNode& plan,
      const std::unordered_map<std::string, std::string>& symbols)
      const override {
    if (!replicateExprs_.empty()) {
      EXPECT_EQ(plan.replicateVariables().size(), replicateExprs_.size());
      AXIOM_TEST_RETURN_IF_FAILURE

      for (auto i = 0; i < replicateExprs_.size(); ++i) {
        auto expected = parse::parseExpr(replicateExprs_[i], {});
        EXPECT_EQ(
            plan.replicateVariables()[i]->toString(), expected->toString());
      }
      AXIOM_TEST_RETURN_IF_FAILURE
    }

    if (!unnestExprs_.empty()) {
      EXPECT_EQ(plan.unnestVariables().size(), unnestExprs_.size());
      AXIOM_TEST_RETURN_IF_FAILURE

      for (auto i = 0; i < unnestExprs_.size(); ++i) {
        auto expected = parse::parseExpr(unnestExprs_[i], {});
        if (!symbols.empty()) {
          expected = rewriteInputNames(expected, symbols);
        }

        EXPECT_EQ(plan.unnestVariables()[i]->toString(), expected->toString());
      }
      AXIOM_TEST_RETURN_IF_FAILURE
    }

    return MatchResult::success();
  }

 private:
  const std::vector<std::string> replicateExprs_;
  const std::vector<std::string> unnestExprs_;
};

class LimitMatcher : public PlanMatcherImpl<LimitNode> {
 public:
  explicit LimitMatcher(const std::shared_ptr<PlanMatcher>& matcher)
      : PlanMatcherImpl<LimitNode>({matcher}) {}

  LimitMatcher(
      const std::shared_ptr<PlanMatcher>& matcher,
      int64_t offset,
      int64_t count,
      bool partial)
      : PlanMatcherImpl<LimitNode>({matcher}),
        offset_{offset},
        count_{count},
        partial_{partial} {}

  MatchResult matchDetails(
      const LimitNode& plan,
      const std::unordered_map<std::string, std::string>& symbols)
      const override {
    SCOPED_TRACE(plan.toString(true, false));

    if (count_.has_value()) {
      EXPECT_EQ(plan.offset(), offset_.value());
      EXPECT_EQ(plan.count(), count_.value());
      EXPECT_EQ(plan.isPartial(), partial_.value());
    }

    AXIOM_TEST_RETURN
  }

 private:
  const std::optional<int64_t> offset_;
  const std::optional<int64_t> count_;
  const std::optional<bool> partial_;
};

class TopNMatcher : public PlanMatcherImpl<TopNNode> {
 public:
  explicit TopNMatcher(const std::shared_ptr<PlanMatcher>& matcher)
      : PlanMatcherImpl<TopNNode>({matcher}) {}

  TopNMatcher(const std::shared_ptr<PlanMatcher>& matcher, int64_t count)
      : PlanMatcherImpl<TopNNode>({matcher}), count_{count} {}

  MatchResult matchDetails(
      const TopNNode& plan,
      const std::unordered_map<std::string, std::string>& symbols)
      const override {
    SCOPED_TRACE(plan.toString(true, false));

    if (count_.has_value()) {
      EXPECT_EQ(plan.count(), count_.value());
    }

    return MatchResult::success(symbols);
  }

 private:
  const std::optional<int64_t> count_;
};

class OrderByMatcher : public PlanMatcherImpl<OrderByNode> {
 public:
  explicit OrderByMatcher(const std::shared_ptr<PlanMatcher>& matcher)
      : PlanMatcherImpl<OrderByNode>({matcher}) {}

  OrderByMatcher(
      const std::shared_ptr<PlanMatcher>& matcher,
      const std::vector<std::string>& ordering)
      : PlanMatcherImpl<OrderByNode>({matcher}), ordering_{ordering} {}

  MatchResult matchDetails(
      const OrderByNode& plan,
      const std::unordered_map<std::string, std::string>& symbols)
      const override {
    SCOPED_TRACE(plan.toString(true, false));

    if (!ordering_.empty()) {
      EXPECT_EQ(plan.sortingOrders().size(), ordering_.size());
      AXIOM_TEST_RETURN_IF_FAILURE

      for (auto i = 0; i < ordering_.size(); ++i) {
        auto expected = parse::parseOrderByExpr(ordering_[i]);
        auto expectedExpr = expected.expr;
        if (!symbols.empty()) {
          expectedExpr = rewriteInputNames(expectedExpr, symbols);
        }

        EXPECT_EQ(plan.sortingKeys()[i]->toString(), expectedExpr->toString());
        EXPECT_EQ(plan.sortingOrders()[i].isAscending(), expected.ascending);
        EXPECT_EQ(plan.sortingOrders()[i].isNullsFirst(), expected.nullsFirst);
        AXIOM_TEST_RETURN_IF_FAILURE
      }
    }

    return MatchResult::success(symbols);
  }

 private:
  const std::vector<std::string> ordering_;
};

class AggregationMatcher : public PlanMatcherImpl<AggregationNode> {
 public:
  explicit AggregationMatcher(const std::shared_ptr<PlanMatcher>& matcher)
      : PlanMatcherImpl<AggregationNode>({matcher}) {}

  AggregationMatcher(
      const std::shared_ptr<PlanMatcher>& matcher,
      AggregationNode::Step step)
      : PlanMatcherImpl<AggregationNode>({matcher}), step_{step} {}

  AggregationMatcher(
      const std::shared_ptr<PlanMatcher>& matcher,
      AggregationNode::Step step,
      const std::vector<std::string>& groupingKeys,
      const std::vector<std::string>& aggregates)
      : PlanMatcherImpl<AggregationNode>({matcher}),
        step_{step},
        groupingKeys_{groupingKeys},
        aggregates_{aggregates} {
    VELOX_CHECK(!groupingKeys_.empty() || !aggregates_.empty());
  }

  MatchResult matchDetails(
      const AggregationNode& plan,
      const std::unordered_map<std::string, std::string>& symbols)
      const override {
    SCOPED_TRACE(plan.toString(true, false));

    if (step_.has_value()) {
      EXPECT_EQ(plan.step(), step_.value());
      AXIOM_TEST_RETURN_IF_FAILURE
    }

    std::unordered_map<std::string, std::string> newSymbols = symbols;
    if (!groupingKeys_.empty() || !aggregates_.empty()) {
      // Verify grouping keys.
      EXPECT_EQ(plan.groupingKeys().size(), groupingKeys_.size());
      AXIOM_TEST_RETURN_IF_FAILURE

      for (auto i = 0; i < groupingKeys_.size(); ++i) {
        auto expected = parse::parseExpr(groupingKeys_[i], {});
        EXPECT_EQ(plan.groupingKeys()[i]->toString(), expected->toString());
      }
      AXIOM_TEST_RETURN_IF_FAILURE

      // Verify aggregates.
      EXPECT_EQ(plan.aggregates().size(), aggregates_.size());
      AXIOM_TEST_RETURN_IF_FAILURE

      for (auto i = 0; i < aggregates_.size(); ++i) {
        auto aggregateExpr = duckdb::parseAggregateExpr(aggregates_[i], {});
        auto expected = rewriteInputNames(aggregateExpr.expr, newSymbols);
        if (expected->alias()) {
          newSymbols[expected->alias().value()] = plan.aggregateNames()[i];
        }

        EXPECT_EQ(
            plan.aggregates()[i].call->toString(),
            expected->dropAlias()->toString());

        AXIOM_TEST_RETURN_IF_FAILURE

        auto expectedMask = aggregateExpr.maskExpr;
        const auto& mask = plan.aggregates()[i].mask;
        EXPECT_EQ(mask != nullptr, expectedMask != nullptr);
        AXIOM_TEST_RETURN_IF_FAILURE

        if (expectedMask) {
          if (!symbols.empty()) {
            expectedMask = rewriteInputNames(expectedMask, symbols);
          }
          EXPECT_EQ(mask->toString(), expectedMask->toString())
              << "Mask mismatch for aggregate " << i;
        }

        // Verify ORDER BY.
        const auto& expectedOrderBy = aggregateExpr.orderBy;
        const auto& sortingKeys = plan.aggregates()[i].sortingKeys;
        const auto& sortingOrders = plan.aggregates()[i].sortingOrders;

        EXPECT_EQ(sortingKeys.size(), expectedOrderBy.size())
            << "ORDER BY clause size mismatch for aggregate " << i;
        AXIOM_TEST_RETURN_IF_FAILURE

        for (auto j = 0; j < expectedOrderBy.size(); ++j) {
          auto expectedKey = expectedOrderBy[j].expr;
          if (!symbols.empty()) {
            expectedKey = rewriteInputNames(expectedKey, symbols);
          }

          EXPECT_EQ(sortingKeys[j]->toString(), expectedKey->toString())
              << "ORDER BY key mismatch for aggregate " << i << ", key " << j;
          EXPECT_EQ(
              sortingOrders[j].isAscending(), expectedOrderBy[j].ascending)
              << "ORDER BY ascending mismatch for aggregate " << i << ", key "
              << j;
          EXPECT_EQ(
              sortingOrders[j].isNullsFirst(), expectedOrderBy[j].nullsFirst)
              << "ORDER BY nullsFirst mismatch for aggregate " << i << ", key "
              << j;
        }
      }
      AXIOM_TEST_RETURN_IF_FAILURE
    }

    return MatchResult::success(std::move(newSymbols));
  }

 private:
  const std::optional<AggregationNode::Step> step_;
  const std::vector<std::string> groupingKeys_;
  const std::vector<std::string> aggregates_;
};

class HashJoinMatcher : public PlanMatcherImpl<HashJoinNode> {
 public:
  explicit HashJoinMatcher(
      const std::shared_ptr<PlanMatcher>& left,
      const std::shared_ptr<PlanMatcher>& right)
      : PlanMatcherImpl<HashJoinNode>({left, right}) {}

  HashJoinMatcher(
      const std::shared_ptr<PlanMatcher>& left,
      const std::shared_ptr<PlanMatcher>& right,
      JoinType joinType)
      : PlanMatcherImpl<HashJoinNode>({left, right}), joinType_{joinType} {}

  MatchResult matchDetails(
      const HashJoinNode& plan,
      const std::unordered_map<std::string, std::string>& symbols)
      const override {
    SCOPED_TRACE(plan.toString(true, false));

    if (joinType_.has_value()) {
      EXPECT_EQ(
          JoinTypeName::toName(plan.joinType()),
          JoinTypeName::toName(joinType_.value()));
    }

    AXIOM_TEST_RETURN
  }

 private:
  const std::optional<JoinType> joinType_;
};

class NestedLoopJoinMatcher : public PlanMatcherImpl<NestedLoopJoinNode> {
 public:
  explicit NestedLoopJoinMatcher(
      const std::shared_ptr<PlanMatcher>& left,
      const std::shared_ptr<PlanMatcher>& right)
      : PlanMatcherImpl<NestedLoopJoinNode>({left, right}) {}

  NestedLoopJoinMatcher(
      const std::shared_ptr<PlanMatcher>& left,
      const std::shared_ptr<PlanMatcher>& right,
      JoinType joinType)
      : PlanMatcherImpl<NestedLoopJoinNode>({left, right}),
        joinType_{joinType} {}

  MatchResult matchDetails(
      const NestedLoopJoinNode& plan,
      const std::unordered_map<std::string, std::string>& symbols)
      const override {
    SCOPED_TRACE(plan.toString(true, false));

    if (joinType_.has_value()) {
      EXPECT_EQ(plan.joinType(), joinType_.value());
    }

    AXIOM_TEST_RETURN
  }

 private:
  const std::optional<JoinType> joinType_;
};

#undef AXIOM_TEST_RETURN
#undef AXIOM_TEST_RETURN_IF_FAILURE

} // namespace

PlanMatcherBuilder& PlanMatcherBuilder::tableScan() {
  VELOX_USER_CHECK_NULL(matcher_);
  matcher_ = std::make_shared<TableScanMatcher>();
  return *this;
}

PlanMatcherBuilder& PlanMatcherBuilder::tableScan(
    const std::string& tableName) {
  VELOX_USER_CHECK_NULL(matcher_);
  matcher_ = std::make_shared<TableScanMatcher>(tableName);
  return *this;
}

PlanMatcherBuilder& PlanMatcherBuilder::tableScan(
    const std::string& tableName,
    const RowTypePtr& outputType) {
  VELOX_USER_CHECK_NULL(matcher_);
  matcher_ = std::make_shared<TableScanMatcher>(tableName, outputType);
  return *this;
}

PlanMatcherBuilder& PlanMatcherBuilder::hiveScan(
    const std::string& tableName,
    common::SubfieldFilters subfieldFilters,
    const std::string& remainingFilter) {
  VELOX_USER_CHECK_NULL(matcher_);
  matcher_ = std::make_shared<HiveScanMatcher>(
      tableName, std::move(subfieldFilters), remainingFilter);
  return *this;
}

PlanMatcherBuilder& PlanMatcherBuilder::values() {
  VELOX_USER_CHECK_NULL(matcher_);
  matcher_ = std::make_shared<ValuesMatcher>();
  return *this;
}

PlanMatcherBuilder& PlanMatcherBuilder::values(const TypePtr& type) {
  VELOX_USER_CHECK_NULL(matcher_);
  matcher_ = std::make_shared<ValuesMatcher>(type);
  return *this;
}

PlanMatcherBuilder& PlanMatcherBuilder::filter() {
  VELOX_USER_CHECK_NOT_NULL(matcher_);
  matcher_ = std::make_shared<FilterMatcher>(matcher_);
  return *this;
}

PlanMatcherBuilder& PlanMatcherBuilder::filter(const std::string& predicate) {
  VELOX_USER_CHECK_NOT_NULL(matcher_);
  matcher_ = std::make_shared<FilterMatcher>(matcher_, predicate);
  return *this;
}

PlanMatcherBuilder& PlanMatcherBuilder::project() {
  VELOX_USER_CHECK_NOT_NULL(matcher_);
  matcher_ = std::make_shared<ProjectMatcher>(matcher_);
  return *this;
}

PlanMatcherBuilder& PlanMatcherBuilder::project(
    const std::vector<std::string>& expressions) {
  VELOX_USER_CHECK_NOT_NULL(matcher_);
  matcher_ = std::make_shared<ProjectMatcher>(matcher_, expressions);
  return *this;
}

PlanMatcherBuilder& PlanMatcherBuilder::parallelProject() {
  VELOX_USER_CHECK_NOT_NULL(matcher_);
  matcher_ = std::make_shared<ParallelProjectMatcher>(matcher_);
  return *this;
}

PlanMatcherBuilder& PlanMatcherBuilder::parallelProject(
    const std::vector<std::string>& expressions) {
  VELOX_USER_CHECK_NOT_NULL(matcher_);
  matcher_ = std::make_shared<ParallelProjectMatcher>(matcher_, expressions);
  return *this;
}

PlanMatcherBuilder& PlanMatcherBuilder::unnest() {
  VELOX_USER_CHECK_NOT_NULL(matcher_);
  matcher_ = std::make_shared<UnnestMatcher>(matcher_);
  return *this;
}

PlanMatcherBuilder& PlanMatcherBuilder::unnest(
    const std::vector<std::string>& replicateExprs,
    const std::vector<std::string>& unnestExprs) {
  VELOX_USER_CHECK_NOT_NULL(matcher_);
  matcher_ =
      std::make_shared<UnnestMatcher>(matcher_, replicateExprs, unnestExprs);
  return *this;
}

PlanMatcherBuilder& PlanMatcherBuilder::aggregation() {
  VELOX_USER_CHECK_NOT_NULL(matcher_);
  matcher_ = std::make_shared<AggregationMatcher>(matcher_);
  return *this;
}

PlanMatcherBuilder& PlanMatcherBuilder::singleAggregation() {
  VELOX_USER_CHECK_NOT_NULL(matcher_);
  matcher_ = std::make_shared<AggregationMatcher>(
      matcher_, AggregationNode::Step::kSingle);
  return *this;
}

PlanMatcherBuilder& PlanMatcherBuilder::singleAggregation(
    const std::vector<std::string>& groupingKeys,
    const std::vector<std::string>& aggregates) {
  VELOX_USER_CHECK_NOT_NULL(matcher_);
  matcher_ = std::make_shared<AggregationMatcher>(
      matcher_, AggregationNode::Step::kSingle, groupingKeys, aggregates);
  return *this;
}

PlanMatcherBuilder& PlanMatcherBuilder::partialAggregation() {
  VELOX_USER_CHECK_NOT_NULL(matcher_);
  matcher_ = std::make_shared<AggregationMatcher>(
      matcher_, AggregationNode::Step::kPartial);
  return *this;
}

PlanMatcherBuilder& PlanMatcherBuilder::partialAggregation(
    const std::vector<std::string>& groupingKeys,
    const std::vector<std::string>& aggregates) {
  VELOX_USER_CHECK_NOT_NULL(matcher_);
  matcher_ = std::make_shared<AggregationMatcher>(
      matcher_, AggregationNode::Step::kPartial, groupingKeys, aggregates);
  return *this;
}

PlanMatcherBuilder& PlanMatcherBuilder::finalAggregation() {
  VELOX_USER_CHECK_NOT_NULL(matcher_);
  matcher_ = std::make_shared<AggregationMatcher>(
      matcher_, AggregationNode::Step::kFinal);
  return *this;
}

PlanMatcherBuilder& PlanMatcherBuilder::finalAggregation(
    const std::vector<std::string>& groupingKeys,
    const std::vector<std::string>& aggregates) {
  VELOX_USER_CHECK_NOT_NULL(matcher_);
  matcher_ = std::make_shared<AggregationMatcher>(
      matcher_, AggregationNode::Step::kFinal, groupingKeys, aggregates);
  return *this;
}

PlanMatcherBuilder& PlanMatcherBuilder::hashJoin(
    const std::shared_ptr<PlanMatcher>& rightMatcher) {
  VELOX_USER_CHECK_NOT_NULL(matcher_);
  matcher_ = std::make_shared<HashJoinMatcher>(matcher_, rightMatcher);
  return *this;
}

PlanMatcherBuilder& PlanMatcherBuilder::hashJoin(
    const std::shared_ptr<PlanMatcher>& rightMatcher,
    JoinType joinType) {
  VELOX_USER_CHECK_NOT_NULL(matcher_);
  matcher_ =
      std::make_shared<HashJoinMatcher>(matcher_, rightMatcher, joinType);
  return *this;
}

PlanMatcherBuilder& PlanMatcherBuilder::localPartition() {
  VELOX_USER_CHECK_NOT_NULL(matcher_);
  matcher_ = std::make_shared<PlanMatcherImpl<LocalPartitionNode>>(
      std::vector<std::shared_ptr<PlanMatcher>>{matcher_});
  return *this;
}

PlanMatcherBuilder& PlanMatcherBuilder::localPartition(
    const std::shared_ptr<PlanMatcher>& matcher) {
  VELOX_USER_CHECK_NOT_NULL(matcher_);
  matcher_ = std::make_shared<PlanMatcherImpl<LocalPartitionNode>>(
      std::vector<std::shared_ptr<PlanMatcher>>{matcher_, matcher});
  return *this;
}

PlanMatcherBuilder& PlanMatcherBuilder::localMerge() {
  VELOX_USER_CHECK_NOT_NULL(matcher_);
  matcher_ = std::make_shared<PlanMatcherImpl<LocalMergeNode>>(
      std::vector<std::shared_ptr<PlanMatcher>>{matcher_});
  return *this;
}

PlanMatcherBuilder& PlanMatcherBuilder::partitionedOutput() {
  VELOX_USER_CHECK_NOT_NULL(matcher_);
  matcher_ = std::make_shared<PlanMatcherImpl<PartitionedOutputNode>>(
      std::vector<std::shared_ptr<PlanMatcher>>{matcher_});
  return *this;
}

PlanMatcherBuilder& PlanMatcherBuilder::exchange() {
  VELOX_USER_CHECK_NULL(matcher_);
  matcher_ = std::make_shared<PlanMatcherImpl<ExchangeNode>>();
  return *this;
}

PlanMatcherBuilder& PlanMatcherBuilder::mergeExchange() {
  VELOX_USER_CHECK_NULL(matcher_);
  matcher_ = std::make_shared<PlanMatcherImpl<MergeExchangeNode>>();
  return *this;
}

PlanMatcherBuilder& PlanMatcherBuilder::limit() {
  VELOX_USER_CHECK_NOT_NULL(matcher_);
  matcher_ = std::make_shared<LimitMatcher>(matcher_);
  return *this;
}

PlanMatcherBuilder& PlanMatcherBuilder::partialLimit(
    int64_t offset,
    int64_t count) {
  VELOX_USER_CHECK_NOT_NULL(matcher_);
  matcher_ = std::make_shared<LimitMatcher>(matcher_, offset, count, true);
  return *this;
}

PlanMatcherBuilder& PlanMatcherBuilder::finalLimit(
    int64_t offset,
    int64_t count) {
  VELOX_USER_CHECK_NOT_NULL(matcher_);
  matcher_ = std::make_shared<LimitMatcher>(matcher_, offset, count, false);
  return *this;
}

PlanMatcherBuilder& PlanMatcherBuilder::topN() {
  VELOX_USER_CHECK_NOT_NULL(matcher_);
  matcher_ = std::make_shared<TopNMatcher>(matcher_);
  return *this;
}

PlanMatcherBuilder& PlanMatcherBuilder::topN(int64_t count) {
  VELOX_USER_CHECK_NOT_NULL(matcher_);
  matcher_ = std::make_shared<TopNMatcher>(matcher_, count);
  return *this;
}

PlanMatcherBuilder& PlanMatcherBuilder::orderBy() {
  VELOX_USER_CHECK_NOT_NULL(matcher_);
  matcher_ = std::make_shared<OrderByMatcher>(matcher_);
  return *this;
}

PlanMatcherBuilder& PlanMatcherBuilder::orderBy(
    const std::vector<std::string>& ordering) {
  VELOX_USER_CHECK_NOT_NULL(matcher_);
  matcher_ = std::make_shared<OrderByMatcher>(matcher_, ordering);
  return *this;
}

<<<<<<< HEAD
PlanMatcherBuilder& PlanMatcherBuilder::nestedLoopJoin(
    const std::shared_ptr<PlanMatcher>& rightMatcher) {
  VELOX_USER_CHECK_NOT_NULL(matcher_);
  matcher_ = std::make_shared<NestedLoopJoinMatcher>(matcher_, rightMatcher);
  return *this;
}

PlanMatcherBuilder& PlanMatcherBuilder::nestedLoopJoin(
    const std::shared_ptr<PlanMatcher>& rightMatcher,
    JoinType joinType) {
  VELOX_USER_CHECK_NOT_NULL(matcher_);
  matcher_ =
      std::make_shared<NestedLoopJoinMatcher>(matcher_, rightMatcher, joinType);
=======
PlanMatcherBuilder& PlanMatcherBuilder::tableWrite() {
  VELOX_USER_CHECK_NOT_NULL(matcher_);
  matcher_ = std::make_shared<PlanMatcherImpl<TableWriteNode>>(
      std::vector<std::shared_ptr<PlanMatcher>>{matcher_});
>>>>>>> c78e2c48
  return *this;
}

} // namespace facebook::velox::core<|MERGE_RESOLUTION|>--- conflicted
+++ resolved
@@ -948,7 +948,6 @@
   return *this;
 }
 
-<<<<<<< HEAD
 PlanMatcherBuilder& PlanMatcherBuilder::nestedLoopJoin(
     const std::shared_ptr<PlanMatcher>& rightMatcher) {
   VELOX_USER_CHECK_NOT_NULL(matcher_);
@@ -962,12 +961,13 @@
   VELOX_USER_CHECK_NOT_NULL(matcher_);
   matcher_ =
       std::make_shared<NestedLoopJoinMatcher>(matcher_, rightMatcher, joinType);
-=======
+  return *this;
+}
+
 PlanMatcherBuilder& PlanMatcherBuilder::tableWrite() {
   VELOX_USER_CHECK_NOT_NULL(matcher_);
   matcher_ = std::make_shared<PlanMatcherImpl<TableWriteNode>>(
       std::vector<std::shared_ptr<PlanMatcher>>{matcher_});
->>>>>>> c78e2c48
   return *this;
 }
 
