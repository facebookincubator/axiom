/*
 * Copyright (c) Meta Platforms, Inc. and its affiliates.
 *
 * Licensed under the Apache License, Version 2.0 (the "License");
 * you may not use this file except in compliance with the License.
 * You may obtain a copy of the License at
 *
 *     http://www.apache.org/licenses/LICENSE-2.0
 *
 * Unless required by applicable law or agreed to in writing, software
 * distributed under the License is distributed on an "AS IS" BASIS,
 * WITHOUT WARRANTIES OR CONDITIONS OF ANY KIND, either express or implied.
 * See the License for the specific language governing permissions and
 * limitations under the License.
 */

#include "axiom/optimizer/tests/PlanMatcher.h"
#include <gtest/gtest.h>
#include "velox/connectors/hive/TableHandle.h"
#include "velox/duckdb/conversion/DuckParser.h"
#include "velox/parse/Expressions.h"
#include "velox/parse/ExpressionsParser.h"

namespace facebook::velox::core {
namespace {

#define AXIOM_TEST_RETURN_IF_FAILURE           \
  if (::testing::Test::HasNonfatalFailure()) { \
    return MatchResult::failure();             \
  }

#define AXIOM_TEST_RETURN                      \
  if (::testing::Test::HasNonfatalFailure()) { \
    return MatchResult::failure();             \
  } else {                                     \
    return MatchResult::success();             \
  }

template <typename T = PlanNode>
class PlanMatcherImpl : public PlanMatcher {
 public:
  PlanMatcherImpl() = default;

  explicit PlanMatcherImpl(
      const std::vector<std::shared_ptr<PlanMatcher>>& sourceMatchers)
      : sourceMatchers_{sourceMatchers} {}

  MatchResult match(
      const PlanNodePtr& plan,
      const std::unordered_map<std::string, std::string>& symbols)
      const override {
    const auto* specificNode = dynamic_cast<const T*>(plan.get());
    EXPECT_TRUE(specificNode != nullptr)
        << "Expected " << folly::demangle(typeid(T).name()) << ", but got "
        << plan->toString(false, false);
    AXIOM_TEST_RETURN_IF_FAILURE

    EXPECT_EQ(plan->sources().size(), sourceMatchers_.size());
    AXIOM_TEST_RETURN_IF_FAILURE

    std::unordered_map<std::string, std::string> newSymbols;

    for (auto i = 0; i < sourceMatchers_.size(); ++i) {
      auto result = sourceMatchers_[i]->match(plan->sources()[i], symbols);
      if (!result.match) {
        return MatchResult::failure();
      }

      // TODO Combine symbols from all sources.
      newSymbols = std::move(result.symbols);
    }

    if (sourceMatchers_.size() > 1) {
      // TODO Add support for multiple sources.
      newSymbols.clear();
    }

    return matchDetails(*specificNode, newSymbols);
  }

 protected:
  virtual MatchResult matchDetails(
      const T& plan,
      const std::unordered_map<std::string, std::string>& /* symbols */) const {
    return MatchResult::success();
  }

  const std::vector<std::shared_ptr<PlanMatcher>> sourceMatchers_;
};

velox::core::ExprPtr rewriteInputNames(
    const velox::core::ExprPtr& expr,
    const std::unordered_map<std::string, std::string>& mapping) {
  if (expr->is(IExpr::Kind::kFieldAccess)) {
    auto fieldAccess = expr->as<velox::core::FieldAccessExpr>();
    if (fieldAccess->isRootColumn()) {
      auto it = mapping.find(fieldAccess->name());
      if (it == mapping.end()) {
        return expr;
      }

      return std::make_shared<velox::core::FieldAccessExpr>(
          it->second, fieldAccess->alias());
    }
  }

  std::vector<velox::core::ExprPtr> newInputs;
  for (const auto& input : expr->inputs()) {
    newInputs.push_back(rewriteInputNames(input, mapping));
  }

  return expr->replaceInputs(newInputs);
}

class TableScanMatcher : public PlanMatcherImpl<TableScanNode> {
 public:
  explicit TableScanMatcher() : PlanMatcherImpl<TableScanNode>() {}

  explicit TableScanMatcher(
      const std::string& tableName,
      const RowTypePtr& columns = nullptr)
      : PlanMatcherImpl<TableScanNode>(),
        tableName_{tableName},
        columns_{columns} {}

  MatchResult matchDetails(
      const TableScanNode& plan,
      const std::unordered_map<std::string, std::string>& symbols)
      const override {
    SCOPED_TRACE(plan.toString(true, false));

    if (tableName_.has_value()) {
      EXPECT_EQ(plan.tableHandle()->name(), tableName_.value());
    }

    if (columns_ != nullptr) {
      const auto& outputType = plan.outputType();
      const auto numColumns = outputType->size();

      EXPECT_EQ(numColumns, columns_->size());
      AXIOM_TEST_RETURN_IF_FAILURE

      for (auto i = 0; i < numColumns; ++i) {
        auto name = plan.assignments().at(outputType->nameOf(i))->name();

        EXPECT_EQ(name, columns_->nameOf(i));
        EXPECT_EQ(
            outputType->childAt(i)->toString(),
            columns_->childAt(i)->toString());
      }
    }

    AXIOM_TEST_RETURN
  }

 private:
  const std::optional<std::string> tableName_;
  const RowTypePtr columns_;
};

class HiveScanMatcher : public PlanMatcherImpl<TableScanNode> {
 public:
  HiveScanMatcher(
      const std::string& tableName,
      common::SubfieldFilters subfieldFilters,
      const std::string& remainingFilter)
      : PlanMatcherImpl<TableScanNode>(),
        tableName_{tableName},
        subfieldFilters_{std::move(subfieldFilters)},
        remainingFilter_{remainingFilter} {}

  MatchResult matchDetails(
      const TableScanNode& plan,
      const std::unordered_map<std::string, std::string>& symbols)
      const override {
    SCOPED_TRACE(
        fmt::format("HiveScanMatcher: {}", plan.toString(true, false)));

    const auto* hiveTableHandle =
        dynamic_cast<const connector::hive::HiveTableHandle*>(
            plan.tableHandle().get());
    EXPECT_TRUE(hiveTableHandle != nullptr);
    AXIOM_TEST_RETURN_IF_FAILURE

    EXPECT_EQ(hiveTableHandle->name(), tableName_);
    AXIOM_TEST_RETURN_IF_FAILURE

    const auto& filters = hiveTableHandle->subfieldFilters();
    EXPECT_EQ(filters.size(), subfieldFilters_.size());
    AXIOM_TEST_RETURN_IF_FAILURE

    for (const auto& [name, filter] : filters) {
      EXPECT_TRUE(subfieldFilters_.contains(name))
          << "Expected filter on " << name;
      AXIOM_TEST_RETURN_IF_FAILURE

      const auto& expected = subfieldFilters_.at(name);

      EXPECT_TRUE(filter->testingEquals(*expected))
          << "Expected filter on " << name << ": " << expected->toString()
          << ", but got " << filter->toString();
      AXIOM_TEST_RETURN_IF_FAILURE
    }

    const auto& remainingFilter = hiveTableHandle->remainingFilter();
    if (remainingFilter == nullptr) {
      EXPECT_TRUE(remainingFilter_.empty())
          << "Expected remaining filter: " << remainingFilter_;
    } else if (remainingFilter_.empty()) {
      EXPECT_TRUE(remainingFilter == nullptr)
          << "Expected no remaining filter, but got "
          << remainingFilter->toString();
    } else {
      auto expected = parse::parseExpr(remainingFilter_, {});
      EXPECT_EQ(remainingFilter->toString(), expected->toString());
    }

    AXIOM_TEST_RETURN
  }

 private:
  const std::string tableName_;
  const common::SubfieldFilters subfieldFilters_;
  const std::string remainingFilter_;
};

class ValuesMatcher : public PlanMatcherImpl<ValuesNode> {
 public:
  explicit ValuesMatcher(const TypePtr& type = nullptr)
      : PlanMatcherImpl<ValuesNode>(), type_(type) {}

  MatchResult matchDetails(
      const ValuesNode& plan,
      const std::unordered_map<std::string, std::string>& symbols)
      const override {
    SCOPED_TRACE(plan.toString(true, false));

    if (type_) {
      EXPECT_TRUE(type_->equivalent(*plan.outputType()))
          << "Expected equal output types on ValuesNode, but got '"
          << type_->toString() << "', and '" << plan.outputType()->toString()
          << "'.";
    }

    AXIOM_TEST_RETURN
  }

 private:
  const TypePtr type_;
};

class FilterMatcher : public PlanMatcherImpl<FilterNode> {
 public:
  explicit FilterMatcher(const std::shared_ptr<PlanMatcher>& matcher)
      : PlanMatcherImpl<FilterNode>({matcher}) {}

  FilterMatcher(
      const std::shared_ptr<PlanMatcher>& matcher,
      const std::string& predicate)
      : PlanMatcherImpl<FilterNode>({matcher}), predicate_{predicate} {}

  MatchResult matchDetails(
      const FilterNode& plan,
      const std::unordered_map<std::string, std::string>& symbols)
      const override {
    SCOPED_TRACE(plan.toString(true, false));

    if (predicate_.has_value()) {
      auto expected = parse::parseExpr(predicate_.value(), {});
      EXPECT_EQ(plan.filter()->toString(), expected->toString());
    }

    AXIOM_TEST_RETURN
  }

 private:
  const std::optional<std::string> predicate_;
};

class ProjectMatcher : public PlanMatcherImpl<ProjectNode> {
 public:
  explicit ProjectMatcher(const std::shared_ptr<PlanMatcher>& matcher)
      : PlanMatcherImpl<ProjectNode>({matcher}) {}

  ProjectMatcher(
      const std::shared_ptr<PlanMatcher>& matcher,
      const std::vector<std::string>& expressions)
      : PlanMatcherImpl<ProjectNode>({matcher}), expressions_{expressions} {}

  MatchResult matchDetails(
      const ProjectNode& plan,
      const std::unordered_map<std::string, std::string>& symbols)
      const override {
    SCOPED_TRACE(plan.toString(true, false));

    std::unordered_map<std::string, std::string> newSymbols;

    if (!expressions_.empty()) {
      EXPECT_EQ(plan.projections().size(), expressions_.size());
      AXIOM_TEST_RETURN_IF_FAILURE

      for (auto i = 0; i < expressions_.size(); ++i) {
        auto expected = parse::parseExpr(expressions_[i], {});
        if (expected->alias()) {
          newSymbols[expected->alias().value()] = plan.names()[i];
        }

        if (!symbols.empty()) {
          expected = rewriteInputNames(expected, symbols);
        }

        EXPECT_EQ(
            plan.projections()[i]->toString(),
            expected->dropAlias()->toString());
      }
      AXIOM_TEST_RETURN_IF_FAILURE
    }

    return MatchResult::success(newSymbols);
  }

 private:
  const std::vector<std::string> expressions_;
};

class ParallelProjectMatcher : public PlanMatcherImpl<ParallelProjectNode> {
 public:
  explicit ParallelProjectMatcher(const std::shared_ptr<PlanMatcher>& matcher)
      : PlanMatcherImpl<ParallelProjectNode>({matcher}) {}

  ParallelProjectMatcher(
      const std::shared_ptr<PlanMatcher>& matcher,
      const std::vector<std::string>& expressions)
      : PlanMatcherImpl<ParallelProjectNode>({matcher}),
        expressions_{expressions} {}

  MatchResult matchDetails(
      const ParallelProjectNode& plan,
      const std::unordered_map<std::string, std::string>& symbols)
      const override {
    SCOPED_TRACE(plan.toString(true, false));

    if (!expressions_.empty()) {
      EXPECT_EQ(plan.projections().size(), expressions_.size());
      AXIOM_TEST_RETURN_IF_FAILURE

      for (auto i = 0; i < expressions_.size(); ++i) {
        auto expected = parse::parseExpr(expressions_[i], {});
        EXPECT_EQ(plan.projections()[i]->toString(), expected->toString());
      }
      AXIOM_TEST_RETURN_IF_FAILURE
    }

    return MatchResult::success();
  }

 private:
  const std::vector<std::string> expressions_;
};

class UnnestMatcher : public PlanMatcherImpl<UnnestNode> {
 public:
  explicit UnnestMatcher(const std::shared_ptr<PlanMatcher>& matcher)
      : PlanMatcherImpl<UnnestNode>({matcher}) {}

  UnnestMatcher(
      const std::shared_ptr<PlanMatcher>& matcher,
      const std::vector<std::string>& replicateExprs,
      const std::vector<std::string>& unnestExprs)
      : PlanMatcherImpl<UnnestNode>({matcher}),
        replicateExprs_{replicateExprs},
        unnestExprs_{unnestExprs} {}

  MatchResult matchDetails(
      const UnnestNode& plan,
      const std::unordered_map<std::string, std::string>& symbols)
      const override {
    if (!replicateExprs_.empty()) {
      EXPECT_EQ(plan.replicateVariables().size(), replicateExprs_.size());
      AXIOM_TEST_RETURN_IF_FAILURE

      for (auto i = 0; i < replicateExprs_.size(); ++i) {
        auto expected = parse::parseExpr(replicateExprs_[i], {});
        EXPECT_EQ(
            plan.replicateVariables()[i]->toString(), expected->toString());
      }
      AXIOM_TEST_RETURN_IF_FAILURE
    }

    if (!unnestExprs_.empty()) {
      EXPECT_EQ(plan.unnestVariables().size(), unnestExprs_.size());
      AXIOM_TEST_RETURN_IF_FAILURE

      for (auto i = 0; i < unnestExprs_.size(); ++i) {
        auto expected = parse::parseExpr(unnestExprs_[i], {});
        if (!symbols.empty()) {
          expected = rewriteInputNames(expected, symbols);
        }

        EXPECT_EQ(plan.unnestVariables()[i]->toString(), expected->toString());
      }
      AXIOM_TEST_RETURN_IF_FAILURE
    }

    return MatchResult::success();
  }

 private:
  const std::vector<std::string> replicateExprs_;
  const std::vector<std::string> unnestExprs_;
};

class LimitMatcher : public PlanMatcherImpl<LimitNode> {
 public:
  explicit LimitMatcher(const std::shared_ptr<PlanMatcher>& matcher)
      : PlanMatcherImpl<LimitNode>({matcher}) {}

  LimitMatcher(
      const std::shared_ptr<PlanMatcher>& matcher,
      int64_t offset,
      int64_t count,
      bool partial)
      : PlanMatcherImpl<LimitNode>({matcher}),
        offset_{offset},
        count_{count},
        partial_{partial} {}

  MatchResult matchDetails(
      const LimitNode& plan,
      const std::unordered_map<std::string, std::string>& symbols)
      const override {
    SCOPED_TRACE(plan.toString(true, false));

    if (count_.has_value()) {
      EXPECT_EQ(plan.offset(), offset_.value());
      EXPECT_EQ(plan.count(), count_.value());
      EXPECT_EQ(plan.isPartial(), partial_.value());
    }

    AXIOM_TEST_RETURN
  }

 private:
  const std::optional<int64_t> offset_;
  const std::optional<int64_t> count_;
  const std::optional<bool> partial_;
};

class TopNMatcher : public PlanMatcherImpl<TopNNode> {
 public:
  explicit TopNMatcher(const std::shared_ptr<PlanMatcher>& matcher)
      : PlanMatcherImpl<TopNNode>({matcher}) {}

  TopNMatcher(const std::shared_ptr<PlanMatcher>& matcher, int64_t count)
      : PlanMatcherImpl<TopNNode>({matcher}), count_{count} {}

  MatchResult matchDetails(
      const TopNNode& plan,
      const std::unordered_map<std::string, std::string>& symbols)
      const override {
    SCOPED_TRACE(plan.toString(true, false));

    if (count_.has_value()) {
      EXPECT_EQ(plan.count(), count_.value());
    }

    return MatchResult::success(symbols);
  }

 private:
  const std::optional<int64_t> count_;
};

class OrderByMatcher : public PlanMatcherImpl<OrderByNode> {
 public:
  explicit OrderByMatcher(const std::shared_ptr<PlanMatcher>& matcher)
      : PlanMatcherImpl<OrderByNode>({matcher}) {}

  OrderByMatcher(
      const std::shared_ptr<PlanMatcher>& matcher,
      const std::vector<std::string>& ordering)
      : PlanMatcherImpl<OrderByNode>({matcher}), ordering_{ordering} {}

  MatchResult matchDetails(
      const OrderByNode& plan,
      const std::unordered_map<std::string, std::string>& symbols)
      const override {
    SCOPED_TRACE(plan.toString(true, false));

    if (!ordering_.empty()) {
      EXPECT_EQ(plan.sortingOrders().size(), ordering_.size());
      AXIOM_TEST_RETURN_IF_FAILURE

      for (auto i = 0; i < ordering_.size(); ++i) {
        auto expected = parse::parseOrderByExpr(ordering_[i]);
        auto expectedExpr = expected.expr;
        if (!symbols.empty()) {
          expectedExpr = rewriteInputNames(expectedExpr, symbols);
        }

        EXPECT_EQ(plan.sortingKeys()[i]->toString(), expectedExpr->toString());
        EXPECT_EQ(plan.sortingOrders()[i].isAscending(), expected.ascending);
        EXPECT_EQ(plan.sortingOrders()[i].isNullsFirst(), expected.nullsFirst);
        AXIOM_TEST_RETURN_IF_FAILURE
      }
    }

    return MatchResult::success(symbols);
  }

 private:
  const std::vector<std::string> ordering_;
};

class AggregationMatcher : public PlanMatcherImpl<AggregationNode> {
 public:
  explicit AggregationMatcher(const std::shared_ptr<PlanMatcher>& matcher)
      : PlanMatcherImpl<AggregationNode>({matcher}) {}

  AggregationMatcher(
      const std::shared_ptr<PlanMatcher>& matcher,
      AggregationNode::Step step)
      : PlanMatcherImpl<AggregationNode>({matcher}), step_{step} {}

  AggregationMatcher(
      const std::shared_ptr<PlanMatcher>& matcher,
      AggregationNode::Step step,
      const std::vector<std::string>& groupingKeys,
      const std::vector<std::string>& aggregates)
      : PlanMatcherImpl<AggregationNode>({matcher}),
        step_{step},
        groupingKeys_{groupingKeys},
        aggregates_{aggregates} {
    VELOX_CHECK(!groupingKeys_.empty() || !aggregates_.empty());
  }

  MatchResult matchDetails(
      const AggregationNode& plan,
      const std::unordered_map<std::string, std::string>& symbols)
      const override {
    SCOPED_TRACE(plan.toString(true, false));

    if (step_.has_value()) {
      EXPECT_EQ(plan.step(), step_.value());
      AXIOM_TEST_RETURN_IF_FAILURE
    }

    std::unordered_map<std::string, std::string> newSymbols = symbols;
    if (!groupingKeys_.empty() || !aggregates_.empty()) {
      // Verify grouping keys.
      EXPECT_EQ(plan.groupingKeys().size(), groupingKeys_.size());
      AXIOM_TEST_RETURN_IF_FAILURE

      for (auto i = 0; i < groupingKeys_.size(); ++i) {
        auto expected = parse::parseExpr(groupingKeys_[i], {});
        EXPECT_EQ(plan.groupingKeys()[i]->toString(), expected->toString());
      }
      AXIOM_TEST_RETURN_IF_FAILURE

      // Verify aggregates.
      EXPECT_EQ(plan.aggregates().size(), aggregates_.size());
      AXIOM_TEST_RETURN_IF_FAILURE

      for (auto i = 0; i < aggregates_.size(); ++i) {
        auto aggregateExpr = duckdb::parseAggregateExpr(aggregates_[i], {});
        auto expected = aggregateExpr.expr;
        if (expected->alias()) {
          newSymbols[expected->alias().value()] = plan.aggregateNames()[i];
        }
        auto expectedMask = aggregateExpr.maskExpr;

        EXPECT_EQ(
            plan.aggregates()[i].call->toString(),
            expected->dropAlias()->toString());
        AXIOM_TEST_RETURN_IF_FAILURE

        const auto& mask = plan.aggregates()[i].mask;
        EXPECT_EQ(mask != nullptr, expectedMask != nullptr);
        AXIOM_TEST_RETURN_IF_FAILURE

        if (expectedMask) {
          if (!symbols.empty()) {
            expectedMask = rewriteInputNames(expectedMask, symbols);
          }
          EXPECT_EQ(mask->toString(), expectedMask->toString())
              << "Mask mismatch for aggregate " << i;
        }
      }
      AXIOM_TEST_RETURN_IF_FAILURE
    }

    return MatchResult::success(std::move(newSymbols));
  }

 private:
  const std::optional<AggregationNode::Step> step_;
  const std::vector<std::string> groupingKeys_;
  const std::vector<std::string> aggregates_;
};

class HashJoinMatcher : public PlanMatcherImpl<HashJoinNode> {
 public:
  explicit HashJoinMatcher(
      const std::shared_ptr<PlanMatcher>& left,
      const std::shared_ptr<PlanMatcher>& right)
      : PlanMatcherImpl<HashJoinNode>({left, right}) {}

  HashJoinMatcher(
      const std::shared_ptr<PlanMatcher>& left,
      const std::shared_ptr<PlanMatcher>& right,
      JoinType joinType)
      : PlanMatcherImpl<HashJoinNode>({left, right}), joinType_{joinType} {}

  MatchResult matchDetails(
      const HashJoinNode& plan,
      const std::unordered_map<std::string, std::string>& symbols)
      const override {
    SCOPED_TRACE(plan.toString(true, false));

    if (joinType_.has_value()) {
      EXPECT_EQ(
          JoinTypeName::toName(plan.joinType()),
          JoinTypeName::toName(joinType_.value()));
    }

    AXIOM_TEST_RETURN
  }

 private:
  const std::optional<JoinType> joinType_;
};

<<<<<<< HEAD
class NestedLoopJoinMatcher : public PlanMatcherImpl<NestedLoopJoinNode> {
 public:
  explicit NestedLoopJoinMatcher(
      const std::shared_ptr<PlanMatcher>& left,
      const std::shared_ptr<PlanMatcher>& right)
      : PlanMatcherImpl<NestedLoopJoinNode>({left, right}) {}

  NestedLoopJoinMatcher(
      const std::shared_ptr<PlanMatcher>& left,
      const std::shared_ptr<PlanMatcher>& right,
      JoinType joinType)
      : PlanMatcherImpl<NestedLoopJoinNode>({left, right}),
        joinType_{joinType} {}

  bool matchDetails(const NestedLoopJoinNode& plan) const override {
    SCOPED_TRACE(plan.toString(true, false));

    if (joinType_.has_value()) {
      EXPECT_EQ(
          JoinTypeName::toName(plan.joinType()),
          JoinTypeName::toName(joinType_.value()));
      if (::testing::Test::HasNonfatalFailure()) {
        return false;
      }
    }

    return true;
  }

 private:
  const std::optional<JoinType> joinType_;
};
=======
#undef AXIOM_TEST_RETURN
#undef AXIOM_TEST_RETURN_IF_FAILURE
>>>>>>> 6d75a061

} // namespace

PlanMatcherBuilder& PlanMatcherBuilder::tableScan() {
  VELOX_USER_CHECK_NULL(matcher_);
  matcher_ = std::make_shared<TableScanMatcher>();
  return *this;
}

PlanMatcherBuilder& PlanMatcherBuilder::tableScan(
    const std::string& tableName) {
  VELOX_USER_CHECK_NULL(matcher_);
  matcher_ = std::make_shared<TableScanMatcher>(tableName);
  return *this;
}

PlanMatcherBuilder& PlanMatcherBuilder::tableScan(
    const std::string& tableName,
    const RowTypePtr& outputType) {
  VELOX_USER_CHECK_NULL(matcher_);
  matcher_ = std::make_shared<TableScanMatcher>(tableName, outputType);
  return *this;
}

PlanMatcherBuilder& PlanMatcherBuilder::hiveScan(
    const std::string& tableName,
    common::SubfieldFilters subfieldFilters,
    const std::string& remainingFilter) {
  VELOX_USER_CHECK_NULL(matcher_);
  matcher_ = std::make_shared<HiveScanMatcher>(
      tableName, std::move(subfieldFilters), remainingFilter);
  return *this;
}

PlanMatcherBuilder& PlanMatcherBuilder::values() {
  VELOX_USER_CHECK_NULL(matcher_);
  matcher_ = std::make_shared<ValuesMatcher>();
  return *this;
}

PlanMatcherBuilder& PlanMatcherBuilder::values(const TypePtr& type) {
  VELOX_USER_CHECK_NULL(matcher_);
  matcher_ = std::make_shared<ValuesMatcher>(type);
  return *this;
}

PlanMatcherBuilder& PlanMatcherBuilder::filter() {
  VELOX_USER_CHECK_NOT_NULL(matcher_);
  matcher_ = std::make_shared<FilterMatcher>(matcher_);
  return *this;
}

PlanMatcherBuilder& PlanMatcherBuilder::filter(const std::string& predicate) {
  VELOX_USER_CHECK_NOT_NULL(matcher_);
  matcher_ = std::make_shared<FilterMatcher>(matcher_, predicate);
  return *this;
}

PlanMatcherBuilder& PlanMatcherBuilder::project() {
  VELOX_USER_CHECK_NOT_NULL(matcher_);
  matcher_ = std::make_shared<ProjectMatcher>(matcher_);
  return *this;
}

PlanMatcherBuilder& PlanMatcherBuilder::project(
    const std::vector<std::string>& expressions) {
  VELOX_USER_CHECK_NOT_NULL(matcher_);
  matcher_ = std::make_shared<ProjectMatcher>(matcher_, expressions);
  return *this;
}

PlanMatcherBuilder& PlanMatcherBuilder::parallelProject() {
  VELOX_USER_CHECK_NOT_NULL(matcher_);
  matcher_ = std::make_shared<ParallelProjectMatcher>(matcher_);
  return *this;
}

PlanMatcherBuilder& PlanMatcherBuilder::parallelProject(
    const std::vector<std::string>& expressions) {
  VELOX_USER_CHECK_NOT_NULL(matcher_);
  matcher_ = std::make_shared<ParallelProjectMatcher>(matcher_, expressions);
  return *this;
}

PlanMatcherBuilder& PlanMatcherBuilder::unnest() {
  VELOX_USER_CHECK_NOT_NULL(matcher_);
  matcher_ = std::make_shared<UnnestMatcher>(matcher_);
  return *this;
}

PlanMatcherBuilder& PlanMatcherBuilder::unnest(
    const std::vector<std::string>& replicateExprs,
    const std::vector<std::string>& unnestExprs) {
  VELOX_USER_CHECK_NOT_NULL(matcher_);
  matcher_ =
      std::make_shared<UnnestMatcher>(matcher_, replicateExprs, unnestExprs);
  return *this;
}

PlanMatcherBuilder& PlanMatcherBuilder::aggregation() {
  VELOX_USER_CHECK_NOT_NULL(matcher_);
  matcher_ = std::make_shared<AggregationMatcher>(matcher_);
  return *this;
}

PlanMatcherBuilder& PlanMatcherBuilder::singleAggregation() {
  VELOX_USER_CHECK_NOT_NULL(matcher_);
  matcher_ = std::make_shared<AggregationMatcher>(
      matcher_, AggregationNode::Step::kSingle);
  return *this;
}

PlanMatcherBuilder& PlanMatcherBuilder::singleAggregation(
    const std::vector<std::string>& groupingKeys,
    const std::vector<std::string>& aggregates) {
  VELOX_USER_CHECK_NOT_NULL(matcher_);
  matcher_ = std::make_shared<AggregationMatcher>(
      matcher_, AggregationNode::Step::kSingle, groupingKeys, aggregates);
  return *this;
}

PlanMatcherBuilder& PlanMatcherBuilder::partialAggregation() {
  VELOX_USER_CHECK_NOT_NULL(matcher_);
  matcher_ = std::make_shared<AggregationMatcher>(
      matcher_, AggregationNode::Step::kPartial);
  return *this;
}

PlanMatcherBuilder& PlanMatcherBuilder::partialAggregation(
    const std::vector<std::string>& groupingKeys,
    const std::vector<std::string>& aggregates) {
  VELOX_USER_CHECK_NOT_NULL(matcher_);
  matcher_ = std::make_shared<AggregationMatcher>(
      matcher_, AggregationNode::Step::kPartial, groupingKeys, aggregates);
  return *this;
}

PlanMatcherBuilder& PlanMatcherBuilder::finalAggregation() {
  VELOX_USER_CHECK_NOT_NULL(matcher_);
  matcher_ = std::make_shared<AggregationMatcher>(
      matcher_, AggregationNode::Step::kFinal);
  return *this;
}

PlanMatcherBuilder& PlanMatcherBuilder::finalAggregation(
    const std::vector<std::string>& groupingKeys,
    const std::vector<std::string>& aggregates) {
  VELOX_USER_CHECK_NOT_NULL(matcher_);
  matcher_ = std::make_shared<AggregationMatcher>(
      matcher_, AggregationNode::Step::kFinal, groupingKeys, aggregates);
  return *this;
}

PlanMatcherBuilder& PlanMatcherBuilder::hashJoin(
    const std::shared_ptr<PlanMatcher>& rightMatcher) {
  VELOX_USER_CHECK_NOT_NULL(matcher_);
  matcher_ = std::make_shared<HashJoinMatcher>(matcher_, rightMatcher);
  return *this;
}

PlanMatcherBuilder& PlanMatcherBuilder::hashJoin(
    const std::shared_ptr<PlanMatcher>& rightMatcher,
    JoinType joinType) {
  VELOX_USER_CHECK_NOT_NULL(matcher_);
  matcher_ =
      std::make_shared<HashJoinMatcher>(matcher_, rightMatcher, joinType);
  return *this;
}

PlanMatcherBuilder& PlanMatcherBuilder::localPartition() {
  VELOX_USER_CHECK_NOT_NULL(matcher_);
  matcher_ = std::make_shared<PlanMatcherImpl<LocalPartitionNode>>(
      std::vector<std::shared_ptr<PlanMatcher>>{matcher_});
  return *this;
}

PlanMatcherBuilder& PlanMatcherBuilder::localPartition(
    const std::shared_ptr<PlanMatcher>& matcher) {
  VELOX_USER_CHECK_NOT_NULL(matcher_);
  matcher_ = std::make_shared<PlanMatcherImpl<LocalPartitionNode>>(
      std::vector<std::shared_ptr<PlanMatcher>>{matcher_, matcher});
  return *this;
}

PlanMatcherBuilder& PlanMatcherBuilder::localMerge() {
  VELOX_USER_CHECK_NOT_NULL(matcher_);
  matcher_ = std::make_shared<PlanMatcherImpl<LocalMergeNode>>(
      std::vector<std::shared_ptr<PlanMatcher>>{matcher_});
  return *this;
}

PlanMatcherBuilder& PlanMatcherBuilder::partitionedOutput() {
  VELOX_USER_CHECK_NOT_NULL(matcher_);
  matcher_ = std::make_shared<PlanMatcherImpl<PartitionedOutputNode>>(
      std::vector<std::shared_ptr<PlanMatcher>>{matcher_});
  return *this;
}

PlanMatcherBuilder& PlanMatcherBuilder::exchange() {
  VELOX_USER_CHECK_NULL(matcher_);
  matcher_ = std::make_shared<PlanMatcherImpl<ExchangeNode>>();
  return *this;
}

PlanMatcherBuilder& PlanMatcherBuilder::mergeExchange() {
  VELOX_USER_CHECK_NULL(matcher_);
  matcher_ = std::make_shared<PlanMatcherImpl<MergeExchangeNode>>();
  return *this;
}

PlanMatcherBuilder& PlanMatcherBuilder::limit() {
  VELOX_USER_CHECK_NOT_NULL(matcher_);
  matcher_ = std::make_shared<LimitMatcher>(matcher_);
  return *this;
}

PlanMatcherBuilder& PlanMatcherBuilder::partialLimit(
    int64_t offset,
    int64_t count) {
  VELOX_USER_CHECK_NOT_NULL(matcher_);
  matcher_ = std::make_shared<LimitMatcher>(matcher_, offset, count, true);
  return *this;
}

PlanMatcherBuilder& PlanMatcherBuilder::finalLimit(
    int64_t offset,
    int64_t count) {
  VELOX_USER_CHECK_NOT_NULL(matcher_);
  matcher_ = std::make_shared<LimitMatcher>(matcher_, offset, count, false);
  return *this;
}

PlanMatcherBuilder& PlanMatcherBuilder::topN() {
  VELOX_USER_CHECK_NOT_NULL(matcher_);
  matcher_ = std::make_shared<TopNMatcher>(matcher_);
  return *this;
}

PlanMatcherBuilder& PlanMatcherBuilder::topN(int64_t count) {
  VELOX_USER_CHECK_NOT_NULL(matcher_);
  matcher_ = std::make_shared<TopNMatcher>(matcher_, count);
  return *this;
}

PlanMatcherBuilder& PlanMatcherBuilder::orderBy() {
  VELOX_USER_CHECK_NOT_NULL(matcher_);
  matcher_ = std::make_shared<OrderByMatcher>(matcher_);
  return *this;
}

PlanMatcherBuilder& PlanMatcherBuilder::orderBy(
    const std::vector<std::string>& ordering) {
  VELOX_USER_CHECK_NOT_NULL(matcher_);
  matcher_ = std::make_shared<OrderByMatcher>(matcher_, ordering);
  return *this;
}

PlanMatcherBuilder& PlanMatcherBuilder::nestedLoopJoin(
    const std::shared_ptr<PlanMatcher>& rightMatcher) {
  VELOX_USER_CHECK_NOT_NULL(matcher_);
  matcher_ = std::make_shared<NestedLoopJoinMatcher>(matcher_, rightMatcher);
  return *this;
}

PlanMatcherBuilder& PlanMatcherBuilder::nestedLoopJoin(
    const std::shared_ptr<PlanMatcher>& rightMatcher,
    JoinType joinType) {
  VELOX_USER_CHECK_NOT_NULL(matcher_);
  matcher_ =
      std::make_shared<NestedLoopJoinMatcher>(matcher_, rightMatcher, joinType);
  return *this;
}

} // namespace facebook::velox::core<|MERGE_RESOLUTION|>--- conflicted
+++ resolved
@@ -630,7 +630,6 @@
   const std::optional<JoinType> joinType_;
 };
 
-<<<<<<< HEAD
 class NestedLoopJoinMatcher : public PlanMatcherImpl<NestedLoopJoinNode> {
  public:
   explicit NestedLoopJoinMatcher(
@@ -663,10 +662,9 @@
  private:
   const std::optional<JoinType> joinType_;
 };
-=======
+
 #undef AXIOM_TEST_RETURN
 #undef AXIOM_TEST_RETURN_IF_FAILURE
->>>>>>> 6d75a061
 
 } // namespace
 
