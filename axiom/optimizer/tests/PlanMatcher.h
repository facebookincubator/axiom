/*
 * Copyright (c) Meta Platforms, Inc. and its affiliates.
 *
 * Licensed under the Apache License, Version 2.0 (the "License");
 * you may not use this file except in compliance with the License.
 * You may obtain a copy of the License at
 *
 *     http://www.apache.org/licenses/LICENSE-2.0
 *
 * Unless required by applicable law or agreed to in writing, software
 * distributed under the License is distributed on an "AS IS" BASIS,
 * WITHOUT WARRANTIES OR CONDITIONS OF ANY KIND, either express or implied.
 * See the License for the specific language governing permissions and
 * limitations under the License.
 */

#pragma once

#include "velox/core/PlanNode.h"
#include "velox/type/Filter.h"

namespace facebook::velox::core {

class PlanMatcher {
 public:
  virtual ~PlanMatcher() = default;

  struct MatchResult {
    const bool match;

    /// Mapping from an alias specified in the PlanMatcher to the actual symbol
    /// found in the plan.
    const std::unordered_map<std::string, std::string> symbols;

    static MatchResult success(
        std::unordered_map<std::string, std::string> symbols = {}) {
      return MatchResult{true, std::move(symbols)};
    }

    static MatchResult failure() {
      return MatchResult{false, {}};
    }
  };

  bool match(const PlanNodePtr& plan) const {
    return match(plan, {}).match;
  }

  virtual MatchResult match(
      const PlanNodePtr& plan,
      const std::unordered_map<std::string, std::string>& symbols) const = 0;
};

class PlanMatcherBuilder {
 public:
  PlanMatcherBuilder& tableScan();

  PlanMatcherBuilder& tableScan(const std::string& tableName);

  /// @param tableName The name of the table.
  /// @param outputType The list of schema names and types of columns in the
  /// output of the scan node.
  PlanMatcherBuilder& tableScan(
      const std::string& tableName,
      const RowTypePtr& outputType);

  PlanMatcherBuilder& hiveScan(
      const std::string& tableName,
      common::SubfieldFilters subfieldFilters,
      const std::string& remainingFilter = "");

  PlanMatcherBuilder& values();

  PlanMatcherBuilder& values(const TypePtr& type);

  PlanMatcherBuilder& filter();

  PlanMatcherBuilder& filter(const std::string& predicate);

  PlanMatcherBuilder& project();

  PlanMatcherBuilder& project(const std::vector<std::string>& expressions);

  PlanMatcherBuilder& parallelProject();

  PlanMatcherBuilder& parallelProject(
      const std::vector<std::string>& expressions);

  PlanMatcherBuilder& unnest();

  PlanMatcherBuilder& unnest(
      const std::vector<std::string>& replicateExprs,
      const std::vector<std::string>& unnestExprs);

  PlanMatcherBuilder& aggregation();

  PlanMatcherBuilder& singleAggregation();

  PlanMatcherBuilder& singleAggregation(
      const std::vector<std::string>& groupingKeys,
      const std::vector<std::string>& aggregates);

  PlanMatcherBuilder& partialAggregation();

  PlanMatcherBuilder& partialAggregation(
      const std::vector<std::string>& groupingKeys,
      const std::vector<std::string>& aggregates);

  PlanMatcherBuilder& finalAggregation();

  PlanMatcherBuilder& finalAggregation(
      const std::vector<std::string>& groupingKeys,
      const std::vector<std::string>& aggregates);

  PlanMatcherBuilder& hashJoin(
      const std::shared_ptr<PlanMatcher>& rightMatcher);

  PlanMatcherBuilder& hashJoin(
      const std::shared_ptr<PlanMatcher>& rightMatcher,
      JoinType joinType);

  PlanMatcherBuilder& localPartition();

  PlanMatcherBuilder& localPartition(
      const std::shared_ptr<PlanMatcher>& matcher);

  PlanMatcherBuilder& localMerge();

  PlanMatcherBuilder& partitionedOutput();

  PlanMatcherBuilder& exchange();

  PlanMatcherBuilder& mergeExchange();

  PlanMatcherBuilder& limit();

  PlanMatcherBuilder& partialLimit(int64_t offset, int64_t count);

  PlanMatcherBuilder& finalLimit(int64_t offset, int64_t count);

  PlanMatcherBuilder& topN();

  PlanMatcherBuilder& topN(int64_t count);

  PlanMatcherBuilder& orderBy();

  PlanMatcherBuilder& orderBy(const std::vector<std::string>& ordering);

<<<<<<< HEAD
  PlanMatcherBuilder& nestedLoopJoin(
      const std::shared_ptr<PlanMatcher>& rightMatcher);

  PlanMatcherBuilder& nestedLoopJoin(
      const std::shared_ptr<PlanMatcher>& rightMatcher,
      JoinType joinType);
=======
  PlanMatcherBuilder& tableWrite();
>>>>>>> c78e2c48

  std::shared_ptr<PlanMatcher> build() {
    VELOX_USER_CHECK_NOT_NULL(matcher_, "Cannot build an empty PlanMatcher.");
    return matcher_;
  }

 private:
  std::shared_ptr<PlanMatcher> matcher_;
};

} // namespace facebook::velox::core<|MERGE_RESOLUTION|>--- conflicted
+++ resolved
@@ -146,16 +146,14 @@
 
   PlanMatcherBuilder& orderBy(const std::vector<std::string>& ordering);
 
-<<<<<<< HEAD
   PlanMatcherBuilder& nestedLoopJoin(
       const std::shared_ptr<PlanMatcher>& rightMatcher);
 
   PlanMatcherBuilder& nestedLoopJoin(
       const std::shared_ptr<PlanMatcher>& rightMatcher,
       JoinType joinType);
-=======
+
   PlanMatcherBuilder& tableWrite();
->>>>>>> c78e2c48
 
   std::shared_ptr<PlanMatcher> build() {
     VELOX_USER_CHECK_NOT_NULL(matcher_, "Cannot build an empty PlanMatcher.");
