--- conflicted
+++ resolved
@@ -107,44 +107,6 @@
   EXPECT_EQ(interned2, interned);
 }
 
-<<<<<<< HEAD
-=======
-TEST_F(PlanTest, agg) {
-  testConnector_->createTable(
-      "numbers", ROW({"a", "b", "c"}, {DOUBLE(), DOUBLE(), VARCHAR()}));
-
-  auto logicalPlan = lp::PlanBuilder()
-                         .tableScan(kTestConnectorId, "numbers", {"a", "b"})
-                         .aggregate({"a"}, {"sum(a + b)"})
-                         .build();
-
-  {
-    auto plan = toSingleNodePlan(logicalPlan);
-
-    auto matcher = core::PlanMatcherBuilder()
-                       .tableScan()
-                       .project({"a", "a + b"})
-                       .singleAggregation()
-                       .build();
-
-    ASSERT_TRUE(matcher->match(plan));
-  }
-  {
-    auto plan = toSingleNodePlan(logicalPlan, 2);
-
-    auto matcher = core::PlanMatcherBuilder()
-                       .tableScan()
-                       .project({"a", "a + b"})
-                       .partialAggregation()
-                       .localPartition()
-                       .finalAggregation()
-                       .build();
-
-    ASSERT_TRUE(matcher->match(plan));
-  }
-}
-
->>>>>>> 2a2f7c5f
 // Verify that optimizer can handle connectors that do not support filter
 // pushdown.
 TEST_F(PlanTest, rejectedFilters) {
