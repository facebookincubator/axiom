--- conflicted
+++ resolved
@@ -1373,7 +1373,6 @@
   ASSERT_TRUE(matcher->match(plan));
 }
 
-<<<<<<< HEAD
 TEST_F(PlanTest, crossJoinMultipleTables) {
   auto nationType =
       ROW({"n_nationkey", "n_name", "n_regionkey"},
@@ -1412,7 +1411,8 @@
           .build();
 
   ASSERT_TRUE(expectedMatcher->match(plan));
-=======
+}
+
 TEST_F(PlanTest, orderByDuplicateKeys) {
   testConnector_->createTable("t", ROW({"a"}, {BIGINT()}));
 
@@ -1431,7 +1431,6 @@
                      .build();
 
   ASSERT_TRUE(matcher->match(plan));
->>>>>>> a9d88da4
 }
 
 } // namespace
