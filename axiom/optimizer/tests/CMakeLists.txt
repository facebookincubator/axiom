--- conflicted
+++ resolved
@@ -96,11 +96,8 @@
 
 add_executable(
   axiom_optimizer_tests
-<<<<<<< HEAD
   HiveAggregationQueriesTest.cpp
-=======
   AggregationPlanTest.cpp
->>>>>>> c77a48cb
   HiveLimitQueriesTest.cpp
   HiveQueriesTest.cpp
   PlanTest.cpp
