/*
 * Copyright (c) Meta Platforms, Inc. and its affiliates.
 *
 * Licensed under the Apache License, Version 2.0 (the "License");
 * you may not use this file except in compliance with the License.
 * You may obtain a copy of the License at
 *
 *     http://www.apache.org/licenses/LICENSE-2.0
 *
 * Unless required by applicable law or agreed to in writing, software
 * distributed under the License is distributed on an "AS IS" BASIS,
 * WITHOUT WARRANTIES OR CONDITIONS OF ANY KIND, either express or implied.
 * See the License for the specific language governing permissions and
 * limitations under the License.
 */

#include <velox/common/base/Exceptions.h>
#include <algorithm>
#include <iostream>
#include "axiom/logical_plan/ExprPrinter.h"
#include "axiom/logical_plan/PlanPrinter.h"
#include "axiom/optimizer/FunctionRegistry.h"
#include "axiom/optimizer/Optimization.h"
#include "axiom/optimizer/Plan.h"
#include "axiom/optimizer/PlanUtils.h"
#include "axiom/optimizer/QueryGraph.h"
#include "velox/exec/AggregateFunctionRegistry.h"
#include "velox/expression/ConstantExpr.h"
#include "velox/expression/Expr.h"
#include "velox/expression/FunctionSignature.h"
#include "velox/functions/FunctionRegistry.h"

namespace facebook::axiom::optimizer {
namespace {

namespace lp = facebook::axiom::logical_plan;

/// Trace info to add to exception messages.
struct ToGraphContext {
  explicit ToGraphContext(const lp::Expr* e) : expr{e} {}

  explicit ToGraphContext(const lp::LogicalPlanNode* n) : node{n} {}

  const lp::Expr* expr{nullptr};
  const lp::LogicalPlanNode* node{nullptr};
};

std::string toGraphMessage(
    velox::VeloxException::Type exceptionType,
    void* arg) {
  auto ctx = reinterpret_cast<ToGraphContext*>(arg);
  if (ctx->expr != nullptr) {
    return fmt::format("Expr: {}", lp::ExprPrinter::toText(*ctx->expr));
  }
  if (ctx->node != nullptr) {
    return fmt::format(
        "Node: [{}] {}\n",
        ctx->node->id(),
        lp::PlanPrinter::summarizeToText(*ctx->node));
  }
  return "";
}

velox::ExceptionContext makeExceptionContext(ToGraphContext* ctx) {
  velox::ExceptionContext e;
  e.messageFunc = toGraphMessage;
  e.arg = ctx;
  return e;
}

OrderType toOrderType(const logical_plan::SortOrder& order) {
  if (order.isAscending() && order.isNullsFirst()) {
    return OrderType::kAscNullsFirst;
  } else if (order.isAscending() && !order.isNullsFirst()) {
    return OrderType::kAscNullsLast;
  } else if (!order.isAscending() && order.isNullsFirst()) {
    return OrderType::kDescNullsFirst;
  } else {
    return OrderType::kDescNullsLast;
  }
}
} // namespace

ToGraph::ToGraph(
    const Schema& schema,
    velox::core::ExpressionEvaluator& evaluator,
    const OptimizerOptions& options)
    : schema_{schema},
      evaluator_{evaluator},
      options_{options},
      equality_{toName(FunctionRegistry::instance()->equality())} {
  auto* registry = FunctionRegistry::instance();

  const auto& reversibleFunctions = registry->reversibleFunctions();
  for (const auto& [name, reverseName] : reversibleFunctions) {
    reversibleFunctions_[toName(name)] = toName(reverseName);
    reversibleFunctions_[toName(reverseName)] = toName(name);
  }

  reversibleFunctions_[SpecialFormCallNames::kAnd] = SpecialFormCallNames::kAnd;
  reversibleFunctions_[SpecialFormCallNames::kOr] = SpecialFormCallNames::kOr;

  if (auto elementAt = registry->elementAt()) {
    elementAt_ = toName(elementAt.value());
  }

  if (auto subscript = registry->subscript()) {
    subscript_ = toName(subscript.value());
  }

  if (auto cardinality = registry->cardinality()) {
    cardinality_ = toName(cardinality.value());
  }
}

void ToGraph::setDtOutput(
    DerivedTableP dt,
    const lp::LogicalPlanNode& logicalPlan) {
  const auto& outputType = logicalPlan.outputType();
  for (auto i = 0; i < outputType->size(); ++i) {
    const auto& type = outputType->childAt(i);
    const auto& name = outputType->nameOf(i);

    auto inner = translateColumn(name);
    dt->exprs.push_back(inner);

    Value value(toType(type), 0);
    const auto* columnName = toName(name);
    auto* outer = make<Column>(columnName, dt, value, columnName);
    dt->columns.push_back(outer);
    renames_[name] = outer;
  }
}

void ToGraph::setDtUsedOutput(
    DerivedTableP dt,
    const lp::LogicalPlanNode& node) {
  const auto& type = node.outputType();
  for (auto i : usedChannels(node)) {
    const auto& name = type->nameOf(i);

    const auto* inner = translateColumn(name);
    dt->exprs.push_back(inner);

    const auto* columnName = toName(name);
    const auto* outer =
        make<Column>(columnName, dt, inner->value(), columnName);
    dt->columns.push_back(outer);
    renames_[name] = outer;
  }
}

namespace {
bool isConstantTrue(ExprCP expr) {
  if (expr->isNot(PlanType::kLiteralExpr)) {
    return false;
  }

  const auto& variant = expr->as<Literal>()->literal();
  return variant.kind() == velox::TypeKind::BOOLEAN && !variant.isNull() &&
      variant.value<bool>();
}
} // namespace

void ToGraph::translateConjuncts(const lp::ExprPtr& input, ExprVector& flat) {
  if (!input) {
    return;
  }
  if (isSpecialForm(input, lp::SpecialForm::kAnd)) {
    for (auto& child : input->inputs()) {
      translateConjuncts(child, flat);
    }
  } else {
    auto translatedExpr = translateExpr(input);
    if (!isConstantTrue(translatedExpr)) {
      flat.push_back(translatedExpr);
    }
  }
}

ExprCP ToGraph::tryFoldConstant(
    const velox::TypePtr& returnType,
    std::string_view callName,
    const ExprVector& literals) {
  try {
    Value value(toType(returnType), 1);
    auto* veraxExpr = make<Call>(
        PlanType::kCallExpr, toName(callName), value, literals, FunctionSet());
    auto typedExpr = queryCtx()->optimization()->toTypedExpr(veraxExpr);
    auto exprSet = evaluator_.compile(typedExpr);
    auto first = exprSet->exprs().front().get();
    if (auto constantExpr =
            dynamic_cast<const velox::exec::ConstantExpr*>(first)) {
      auto typed = std::make_shared<lp::ConstantExpr>(
          constantExpr->type(),
          std::make_shared<velox::Variant>(
              constantExpr->value()->variantAt(0)));

      return makeConstant(*typed);
    }
  } catch (const std::exception&) {
    // Swallow exception.
  }

  return nullptr;
}

bool ToGraph::isSubfield(
    const lp::ExprPtr& expr,
    Step& step,
    lp::ExprPtr& input) {
  if (isSpecialForm(expr, lp::SpecialForm::kDereference)) {
    step.kind = StepKind::kField;
    auto maybeIndex =
        maybeIntegerLiteral(expr->inputAt(1)->asUnchecked<lp::ConstantExpr>());
    Name name = nullptr;
    int64_t id = 0;
    auto& rowType = expr->inputAt(0)->type()->as<velox::TypeKind::ROW>();
    if (maybeIndex.has_value()) {
      id = maybeIndex.value();
      name = toName(rowType.nameOf(maybeIndex.value()));
    } else {
      auto& field = expr->inputAt(1)->asUnchecked<lp::ConstantExpr>()->value();
      name = toName(field->value<velox::TypeKind::VARCHAR>());
      id = rowType.getChildIdx(name);
    }
    step.field = name;
    step.id = id;
    input = expr->inputAt(0);
    return true;
  }

  if (expr->isCall()) {
    const auto* call = expr->asUnchecked<lp::CallExpr>();
    auto name = toName(call->name());
    if (name == subscript_ || name == elementAt_) {
      auto subscript = translateExpr(call->inputAt(1));
      if (subscript->is(PlanType::kLiteralExpr)) {
        step.kind = StepKind::kSubscript;
        auto& literal = subscript->as<Literal>()->literal();
        switch (subscript->value().type->kind()) {
          case velox::TypeKind::VARCHAR:
            step.field = toName(literal.value<velox::TypeKind::VARCHAR>());
            break;
          case velox::TypeKind::BIGINT:
          case velox::TypeKind::INTEGER:
          case velox::TypeKind::SMALLINT:
          case velox::TypeKind::TINYINT:
            step.id = integerValue(&literal);
            break;
          default:
            VELOX_UNREACHABLE();
        }
        input = expr->inputAt(0);
        return true;
      }
      return false;
    }
    if (name == cardinality_) {
      step.kind = StepKind::kCardinality;
      input = expr->inputAt(0);
      return true;
    }
  }
  return false;
}

void ToGraph::getExprForField(
    const lp::Expr* field,
    lp::ExprPtr& resultExpr,
    ColumnCP& resultColumn,
    const lp::LogicalPlanNode*& context) {
  while (context) {
    const auto& name = field->asUnchecked<lp::InputReferenceExpr>()->name();
    auto ordinal = context->outputType()->getChildIdx(name);
    if (context->is(lp::NodeKind::kProject)) {
      const auto* project = context->asUnchecked<lp::ProjectNode>();
      auto& def = project->expressions()[ordinal];
      context = context->inputAt(0).get();
      if (def->isInputReference()) {
        const auto* innerField = def->asUnchecked<lp::InputReferenceExpr>();
        field = innerField;
        continue;
      }
      resultExpr = def;
      return;
    }

    const auto& sources = context->inputs();

    const bool checkInContext = [&] {
      if (context->is(lp::NodeKind::kUnnest)) {
        const auto* unnest = context->asUnchecked<lp::UnnestNode>();
        return ordinal >= unnest->onlyInput()->outputType()->size();
      }
      return sources.empty();
    }();

    if (checkInContext) {
      const auto* leaf = findLeaf(context);
      auto it = renames_.find(name);
      VELOX_CHECK(it != renames_.end());
      const auto* maybeColumn = it->second;
      VELOX_CHECK(maybeColumn->is(PlanType::kColumnExpr));
      resultColumn = maybeColumn->as<Column>();
      resultExpr = nullptr;
      context = nullptr;
      const auto* relation = resultColumn->relation();
      VELOX_CHECK_NOT_NULL(relation);
      if (relation->is(PlanType::kTableNode) ||
          relation->is(PlanType::kValuesTableNode) ||
          relation->is(PlanType::kUnnestTableNode)) {
        VELOX_CHECK(leaf == relation);
      }
      return;
    }

    for (const auto& source : sources) {
      const auto& row = source->outputType();
      if (auto maybe = row->getChildIdxIfExists(name)) {
        context = source.get();
        break;
      }
    }
  }
  VELOX_FAIL();
}

std::optional<ExprCP> ToGraph::translateSubfield(const lp::ExprPtr& inputExpr) {
  std::vector<Step> steps;
  auto* source = exprSource_;
  auto expr = inputExpr;

  for (;;) {
    lp::ExprPtr input;
    Step step;
    VELOX_CHECK_NOT_NULL(expr);
    bool isStep = isSubfield(expr, step, input);
    if (!isStep) {
      if (steps.empty()) {
        return std::nullopt;
      }

      // if this is a field we follow to the expr assigning the field if any.
      ColumnCP column = nullptr;
      if (expr->isInputReference()) {
        getExprForField(expr.get(), expr, column, source);
        if (expr) {
          continue;
        }
      }

      SubfieldProjections* skyline = nullptr;
      if (column) {
        auto it = allColumnSubfields_.find(column);
        if (it != allColumnSubfields_.end()) {
          skyline = &it->second;
        }
      } else {
        ensureFunctionSubfields(expr);
        auto call = expr->asUnchecked<lp::CallExpr>();
        auto it = functionSubfields_.find(call);
        if (it != functionSubfields_.end()) {
          skyline = &it->second;
        }
      }

      // 'steps is a path. 'skyline' is a map from path to Expr. If no prefix
      // of steps occurs in skyline, then the item referenced by steps is not
      // materialized. Otherwise, the prefix that matches one in skyline is
      // replaced by the Expr from skyline and the tail of 'steps' are tagged
      // on the Expr. If skyline is empty, then 'steps' simply becomes a
      // nested sequence of getters.
      auto originalExprSource = exprSource_;
      SCOPE_EXIT {
        exprSource_ = originalExprSource;
      };
      exprSource_ = source;
      return makeGettersOverSkyline(steps, skyline, expr, column);
    }
    steps.push_back(step);
    expr = input;
  }
}

namespace {
PathCP innerPath(std::span<const Step> steps, int32_t last) {
  return toPath(steps.subspan(last), true);
}

velox::Variant* subscriptLiteral(velox::TypeKind kind, const Step& step) {
  auto* ctx = queryCtx();
  switch (kind) {
    case velox::TypeKind::VARCHAR:
      return ctx->registerVariant(
          std::make_unique<velox::Variant>(std::string(step.field)));
    case velox::TypeKind::BIGINT:
      return ctx->registerVariant(
          std::make_unique<velox::Variant>(static_cast<int64_t>(step.id)));
    case velox::TypeKind::INTEGER:
      return ctx->registerVariant(
          std::make_unique<velox::Variant>(static_cast<int32_t>(step.id)));
    case velox::TypeKind::SMALLINT:
      return ctx->registerVariant(
          std::make_unique<velox::Variant>(static_cast<int16_t>(step.id)));
    case velox::TypeKind::TINYINT:
      return ctx->registerVariant(
          std::make_unique<velox::Variant>(static_cast<int8_t>(step.id)));
    default:
      VELOX_FAIL("Unsupported key type");
  }
}

} // namespace

ExprCP ToGraph::makeGettersOverSkyline(
    const std::vector<Step>& steps,
    const SubfieldProjections* skyline,
    const lp::ExprPtr& base,
    ColumnCP column) {
  auto last = static_cast<int32_t>(steps.size() - 1);
  ExprCP expr = nullptr;
  if (skyline) {
    // We see how many trailing (inner) steps fall below skyline, i.e. address
    // enclosing containers that are not materialized.
    bool found = false;
    for (; last >= 0; --last) {
      auto inner = innerPath(steps, last);
      auto it = skyline->pathToExpr.find(inner);
      if (it != skyline->pathToExpr.end()) {
        expr = it->second;
        found = true;
        break;
      }
    }
    if (!found) {
      // The path is not materialized. Need a longer path to intersect skyline.
      return nullptr;
    }
  } else {
    if (column) {
      expr = column;
    } else {
      trace(OptimizerOptions::kPreprocess, [&]() {
        std::cout << "Complex function with no skyline: steps="
                  << toPath(steps)->toString() << std::endl;
        std::cout << "base=" << lp::ExprPrinter::toText(*base) << std::endl;
        std::cout << "Columns=";
        for (auto& name : exprSource_->outputType()->names()) {
          std::cout << name << " ";
        }
        std::cout << std::endl;
      });
      expr = translateExpr(base);
    }
    last = static_cast<int32_t>(steps.size());
  }

  for (int32_t i = last - 1; i >= 0; --i) {
    // We make a getter over expr made so far with 'steps[i]' as first.
    PathExpr pathExpr{steps[i], nullptr, expr};
    auto it = deduppedGetters_.find(pathExpr);
    if (it != deduppedGetters_.end()) {
      expr = it->second;
    } else {
      const auto& step = steps[i];
      auto inputType = expr->value().type;
      switch (step.kind) {
        case StepKind::kField: {
          if (step.field) {
            auto childType = toType(inputType->asRow().findChild(step.field));
            expr = make<Field>(childType, expr, step.field);
          } else {
            auto childType = toType(inputType->childAt(step.id));
            expr = make<Field>(childType, expr, step.id);
          }
          break;
        }

        case StepKind::kSubscript: {
          // Type of array element or map value.
          auto valueType =
              toType(inputType->childAt(inputType->isArray() ? 0 : 1));

          // Type of array index or map key.
          auto subscriptType = toType(
              inputType->isArray() ? velox::INTEGER() : inputType->childAt(0));

          ExprVector args{
              expr,
              make<Literal>(
                  Value(subscriptType, 1),
                  subscriptLiteral(subscriptType->kind(), step)),
          };

          expr = make<Call>(
              subscript_, Value(valueType, 1), std::move(args), FunctionSet());
          break;
        }

        case StepKind::kCardinality: {
          expr = make<Call>(
              cardinality_,
              Value(toType(velox::BIGINT()), 1),
              ExprVector{expr},
              FunctionSet());
          break;
        }
        default:
          VELOX_NYI();
      }

      deduppedGetters_[pathExpr] = expr;
    }
  }
  return expr;
}

namespace {
std::optional<BitSet> findSubfields(
    const PlanSubfields& fields,
    const lp::CallExpr* call) {
  auto it = fields.argFields.find(call);
  if (it == fields.argFields.end()) {
    return std::nullopt;
  }
  auto& paths = it->second.resultPaths;
  auto it2 = paths.find(ResultAccess::kSelf);
  if (it2 == paths.end()) {
    return {};
  }
  return it2->second;
}
} // namespace

BitSet ToGraph::functionSubfields(
    const lp::CallExpr* call,
    bool controlOnly,
    bool payloadOnly) {
  BitSet subfields;
  if (!controlOnly) {
    auto maybe = findSubfields(payloadSubfields_, call);
    if (maybe.has_value()) {
      subfields = maybe.value();
    }
  }
  if (!payloadOnly) {
    auto maybe = findSubfields(controlSubfields_, call);
    if (maybe.has_value()) {
      subfields.unionSet(maybe.value());
    }
  }
  Path::subfieldSkyline(subfields);
  return subfields;
}

void ToGraph::ensureFunctionSubfields(const lp::ExprPtr& expr) {
  if (expr->isCall()) {
    const auto* call = expr->asUnchecked<lp::CallExpr>();
    if (functionMetadata(velox::exec::sanitizeName(call->name()))) {
      if (!translatedSubfieldFuncs_.contains(call)) {
        translateExpr(expr);
      }
    }
  }
}

namespace {

/// If we should reverse the sides of a binary expression to canonicalize it. We
/// invert in two cases:
///
///  #1. If there is a literal in the left and something else in the right:
///    f("literal", col) => f(col, "literal")
///
///  #2. If none are literal, but the id on the left is higher.
bool shouldInvert(ExprCP left, ExprCP right) {
  if (left->is(PlanType::kLiteralExpr) &&
      right->isNot(PlanType::kLiteralExpr)) {
    return true;
  }

  if (left->isNot(PlanType::kLiteralExpr) &&
      right->isNot(PlanType::kLiteralExpr) && (left->id() > right->id())) {
    return true;
  }

  return false;
}

} // namespace

void ToGraph::canonicalizeCall(Name& name, ExprVector& args) {
  if (args.size() != 2) {
    return;
  }

  auto it = reversibleFunctions_.find(name);
  if (it == reversibleFunctions_.end()) {
    return;
  }

  if (shouldInvert(args[0], args[1])) {
    std::swap(args[0], args[1]);
    name = it->second;
  }
}

ExprCP ToGraph::deduppedCall(
    Name name,
    Value value,
    ExprVector args,
    FunctionSet flags) {
  canonicalizeCall(name, args);
  ExprDedupKey key = {name, args};

  auto [it, emplaced] = functionDedup_.try_emplace(key);
  if (it->second) {
    return it->second;
  }
  auto* call = make<Call>(name, value, std::move(args), flags);
  if (emplaced && !call->containsNonDeterministic()) {
    it->second = call;
  }
  return call;
}

bool ToGraph::isJoinEquality(
    ExprCP expr,
    std::vector<PlanObjectP>& tables,
    ExprCP& left,
    ExprCP& right) const {
  if (expr->is(PlanType::kCallExpr)) {
    auto call = expr->as<Call>();
    if (call->name() == equality_) {
      left = call->argAt(0);
      right = call->argAt(1);

      auto leftTable = left->singleTable();
      auto rightTable = right->singleTable();
      if (!leftTable || !rightTable) {
        return false;
      }

      if (leftTable == tables[1]) {
        std::swap(left, right);
      }
      return true;
    }
  }
  return false;
}

ExprCP ToGraph::makeConstant(const lp::ConstantExpr& constant) {
  auto temp = constant.value();
  auto it = constantDedup_.find(temp);
  if (it != constantDedup_.end()) {
    return it->second;
  }
  auto* literal = make<Literal>(Value(toType(constant.type()), 1), temp.get());
  // The variant will stay live for the optimization duration.
  reverseConstantDedup_[literal] = temp;
  constantDedup_[std::move(temp)] = literal;
  return literal;
}

namespace {
// Returns bits describing function 'name'.
FunctionSet functionBits(Name name) {
  if (auto* md = functionMetadata(name)) {
    return md->functionSet;
  }

  const auto deterministic = velox::isDeterministic(name);
  if (deterministic.has_value() && !deterministic.value()) {
    return FunctionSet(FunctionSet::kNonDeterministic);
  }

  return FunctionSet(0);
}

} // namespace

ExprCP ToGraph::translateExpr(const lp::ExprPtr& expr) {
  if (expr->isInputReference()) {
    return translateColumn(expr->asUnchecked<lp::InputReferenceExpr>()->name());
  }

  if (expr->isConstant()) {
    return makeConstant(*expr->asUnchecked<lp::ConstantExpr>());
  }

  if (auto path = translateSubfield(expr)) {
    return path.value();
  }

  if (expr->isLambda()) {
    return translateLambda(expr->asUnchecked<lp::LambdaExpr>());
  }

  if (expr->isWindow()) {
    const auto [translatedWindow, spec] = translateWindowExpr(std::static_pointer_cast<const lp::WindowExpr>(expr));
    return translatedWindow;
  }

  ToGraphContext ctx(expr.get());
  velox::ExceptionContextSetter exceptionContext(makeExceptionContext(&ctx));

  const auto* call =
      expr->isCall() ? expr->asUnchecked<lp::CallExpr>() : nullptr;
  std::string callName;
  if (call) {
    callName = velox::exec::sanitizeName(call->name());
    auto* metadata = functionMetadata(callName);
    if (metadata && metadata->processSubfields()) {
      auto translated = translateSubfieldFunction(call, metadata);
      if (translated.has_value()) {
        return translated.value();
      }
    }
  }

  const auto* specialForm = expr->isSpecialForm()
      ? expr->asUnchecked<lp::SpecialFormExpr>()
      : nullptr;

  if (call || specialForm) {
    FunctionSet funcs;
    const auto& inputs = expr->inputs();
    ExprVector args;
    args.reserve(inputs.size());
    float cardinality = 1;
    bool allConstant = true;

    for (const auto& input : inputs) {
      auto arg = translateExpr(input);
      args.emplace_back(arg);
      allConstant &= arg->is(PlanType::kLiteralExpr);
      cardinality = std::max(cardinality, arg->value().cardinality);
      if (arg->is(PlanType::kCallExpr)) {
        funcs = funcs | arg->as<Call>()->functions();
      }
    }

    auto name = call ? toName(callName)
                     : SpecialFormCallNames::toCallName(specialForm->form());
    if (allConstant) {
      if (auto literal = tryFoldConstant(expr->type(), name, args)) {
        return literal;
      }
    }

    funcs = funcs | functionBits(name);
    auto* callExpr = deduppedCall(
        name, Value(toType(expr->type()), cardinality), std::move(args), funcs);
    return callExpr;
  }

  VELOX_NYI();
  return nullptr;
}

ExprCP ToGraph::translateLambda(const lp::LambdaExpr* lambda) {
  auto savedRenames = renames_;
  const auto& row = lambda->signature();
  toType(row);
  toType(lambda->type());
  ColumnVector args;
  for (auto i = 0; i < row->size(); ++i) {
    auto col = make<Column>(
        toName(row->nameOf(i)), nullptr, Value(toType(row->childAt(i)), 1));
    args.push_back(col);
    renames_[row->nameOf(i)] = col;
  }
  auto body = translateExpr(lambda->body());
  renames_ = std::move(savedRenames);
  return make<Lambda>(std::move(args), toType(lambda->type()), body);
}

namespace {
// Returns a mask that allows 'op' in the same derived table.
uint64_t allow(PlanType op) {
  return 1UL << static_cast<uint32_t>(op);
}

// True if 'op' is in 'mask.
bool contains(uint64_t mask, PlanType op) {
  return 0 != (mask & (1UL << static_cast<uint32_t>(op)));
}
} // namespace

std::optional<ExprCP> ToGraph::translateSubfieldFunction(
    const lp::CallExpr* call,
    const FunctionMetadata* metadata) {
  translatedSubfieldFuncs_.insert(call);

  auto subfields = functionSubfields(call, false, false);
  if (subfields.empty()) {
    // The function is accessed as a whole.
    return std::nullopt;
  }

  auto* ctx = queryCtx();
  std::vector<PathCP> paths;
  subfields.forEach([&](auto id) { paths.push_back(ctx->pathById(id)); });

  BitSet usedArgs;
  bool allUsed = false;

  const auto& argOrginal = metadata->argOrdinal;
  if (argOrginal.empty()) {
    allUsed = true;
  } else {
    for (auto i = 0; i < paths.size(); ++i) {
      if (std::find(argOrginal.begin(), argOrginal.end(), i) ==
          argOrginal.end()) {
        // This argument is not a source of subfields over some field
        // of the return value. Compute this in any case.
        usedArgs.add(i);
        continue;
      }

      const auto& step = paths[i]->steps()[0];
      if (auto maybeArg = stepToArg(step, metadata)) {
        usedArgs.add(maybeArg.value());
      }
    }
  }

  const auto& inputs = call->inputs();
  ExprVector args(inputs.size());
  float cardinality = 1;
  FunctionSet funcs;
  for (auto i = 0; i < inputs.size(); ++i) {
    const auto& input = inputs[i];
    if (allUsed || usedArgs.contains(i)) {
      args[i] = translateExpr(input);
      cardinality = std::max(cardinality, args[i]->value().cardinality);
      if (args[i]->is(PlanType::kCallExpr)) {
        funcs = funcs | args[i]->as<Call>()->functions();
      }
    } else {
      // Make a null of the type for the unused arg to keep the tree valid.
      const auto& inputType = input->type();
      args[i] = make<Literal>(
          Value(toType(inputType), 1),
          make<velox::Variant>(velox::Variant::null(inputType->kind())));
    }
  }

  auto* name = toName(velox::exec::sanitizeName(call->name()));
  funcs = funcs | functionBits(name);

  if (metadata->explode) {
    auto map = metadata->explode(call, paths);
    folly::F14FastMap<PathCP, ExprCP> translated;
    for (const auto& [path, expr] : map) {
      translated[path] = translateExpr(expr);
    }

    trace(OptimizerOptions::kPreprocess, [&]() {
      std::cout << "Explode=" << lp::ExprPrinter::toText(*call) << std::endl;
      std::cout << "num paths=" << paths.size() << std::endl;
      std::cout << "translated=" << map.size() << std::endl;
      if (!translated.empty()) {
        std::cout << "Set function skyline=" << translated.size() << " "
                  << map.size() << std::endl;
      }
    });

    if (!translated.empty()) {
      functionSubfields_[call] =
          SubfieldProjections{.pathToExpr = std::move(translated)};
      return nullptr;
    }
  }
  auto* callExpr =
      make<Call>(name, Value(toType(call->type()), cardinality), args, funcs);
  return callExpr;
}

ExprCP ToGraph::translateColumn(std::string_view name) {
  auto it = renames_.find(name);
  if (it != renames_.end()) {
    return it->second;
  }
  VELOX_FAIL("Cannot resolve column name: {}", name);
}

ExprVector ToGraph::translateExprs(const std::vector<lp::ExprPtr>& source) {
  ExprVector result{source.size()};
  for (auto i = 0; i < source.size(); ++i) {
    result[i] = translateExpr(source[i]); // NOLINT
  }
  return result;
}

void ToGraph::translateUnnest(const lp::UnnestNode& unnest, bool isNewDt) {
  if (unnest.ordinalityName().has_value()) {
    VELOX_NYI(
        "Unnest ordinality column is not supported in Verax optimizer. Unnest node: {}",
        unnest.id());
  }
  PlanObjectCP leftTable = nullptr;
  ExprVector unnestExprs;
  unnestExprs.reserve(unnest.unnestExpressions().size());
  float maxCardinality = 0;
  for (size_t i = 0; i < unnest.unnestExpressions().size(); ++i) {
    const auto* unnestExpr = translateExpr(unnest.unnestExpressions()[i]);
    unnestExprs.push_back(unnestExpr);
    if (i == 0) {
      leftTable = unnestExpr->singleTable();
    } else if (leftTable && leftTable != unnestExpr->singleTable()) {
      leftTable = nullptr;
    }
    maxCardinality = std::max(maxCardinality, unnestExpr->value().cardinality);
  }

  if (!leftTable) {
    leftTable = currentDt_;
    if (!isNewDt) {
      finalizeDt(*unnest.onlyInput());
    }
  }

  auto* unnestTable = make<UnnestTable>();
  unnestTable->cname = newCName("ut");
  unnestTable->columns.reserve(
      unnest.outputType()->size() - unnest.onlyInput()->outputType()->size());
  for (size_t i = 0; i < unnestExprs.size(); ++i) {
    const auto* unnestExpr = unnestExprs[i];
    const auto& unnestedNames = unnest.unnestedNames()[i];
    for (size_t j = 0; j < unnestedNames.size(); ++j) {
      const auto* unnestedType = unnestExpr->value().type->childAt(j).get();
      // TODO Value cardinality also should be multiplied by the max from all
      // columns average expected number of elements per unnested element.
      // Other Value properties also should be computed.
      Value value{unnestedType, maxCardinality};
      const auto* columnName = toName(unnestedNames[j]);
      auto* column = make<Column>(columnName, unnestTable, value, columnName);
      unnestTable->columns.push_back(column);
      renames_[columnName] = column;
    }
  }

  auto* edge =
      JoinEdge::makeUnnest(leftTable, unnestTable, std::move(unnestExprs));

  planLeaves_[&unnest] = unnestTable;
  currentDt_->tables.push_back(unnestTable);
  currentDt_->tableSet.add(unnestTable);
  currentDt_->joins.push_back(edge);
}

namespace {
struct AggregateDedupKey {
  Name func;
  bool isDistinct;
  ExprCP condition;
  std::span<const ExprCP> args;

  bool operator==(const AggregateDedupKey& other) const {
    return func == other.func && isDistinct == other.isDistinct &&
        condition == other.condition && std::ranges::equal(args, other.args);
  }
};

struct AggregateDedupHasher {
  size_t operator()(const AggregateDedupKey& key) const {
    size_t hash =
        folly::hasher<uintptr_t>()(reinterpret_cast<uintptr_t>(key.func));

    hash = velox::bits::hashMix(hash, folly::hasher<bool>()(key.isDistinct));

    if (key.condition != nullptr) {
      hash = velox::bits::hashMix(hash, folly::hasher<ExprCP>()(key.condition));
    }

    for (auto& a : key.args) {
      hash = velox::bits::hashMix(hash, folly::hasher<ExprCP>()(a));
    }

    return hash;
  }
};
} // namespace

AggregationPlanCP ToGraph::translateAggregation(const lp::AggregateNode& agg) {
  ColumnVector columns;

  ExprVector deduppedGroupingKeys;
  deduppedGroupingKeys.reserve(agg.groupingKeys().size());

  auto newRenames = renames_;

  folly::F14FastMap<ExprCP, ColumnCP> uniqueGroupingKeys;
  for (auto i = 0; i < agg.groupingKeys().size(); ++i) {
    auto name = toName(agg.outputType()->nameOf(i));
    auto* key = translateExpr(agg.groupingKeys()[i]);

    auto it = uniqueGroupingKeys.try_emplace(key).first;
    if (it->second) {
      newRenames[name] = it->second;
    } else {
      if (key->is(PlanType::kColumnExpr)) {
        columns.push_back(key->as<Column>());
      } else {
        auto* column = make<Column>(name, currentDt_, key->value(), name);
        columns.push_back(column);
      }

      deduppedGroupingKeys.emplace_back(key);
      it->second = columns.back();
      newRenames[name] = columns.back();
    }
  }

  AggregateVector deduppedAggregates;
  folly::F14FastMap<AggregateDedupKey, ColumnCP, AggregateDedupHasher>
      uniqueAggregates;

  // The keys for intermediate are the same as for final.
  ColumnVector intermediateColumns = columns;
  for (auto channel : usedChannels(agg)) {
    if (channel < agg.groupingKeys().size()) {
      continue;
    }

    const auto i = channel - agg.groupingKeys().size();
    const auto& aggregate = agg.aggregates()[i];
    ExprVector args = translateExprs(aggregate->inputs());

    FunctionSet funcs;
    std::vector<velox::TypePtr> argTypes;
    for (auto& arg : args) {
      funcs = funcs | arg->functions();
      argTypes.push_back(toTypePtr(arg->value().type));
    }
    ExprCP condition = nullptr;
    if (aggregate->filter()) {
      condition = translateExpr(aggregate->filter());
    }
    VELOX_CHECK(aggregate->ordering().empty());

    auto aggName = toName(aggregate->name());
    auto name = toName(agg.outputNames()[channel]);

    AggregateDedupKey key{aggName, aggregate->isDistinct(), condition, args};

    auto it = uniqueAggregates.try_emplace(key).first;
    if (it->second) {
      newRenames[name] = it->second;
    } else {
      auto accumulatorType = toType(
          velox::exec::resolveAggregateFunction(aggregate->name(), argTypes)
              .second);
      Value finalValue(toType(aggregate->type()), 1);

      AggregateCP aggregateExpr = make<Aggregate>(
          aggName,
          finalValue,
          std::move(args),
          funcs,
          aggregate->isDistinct(),
          condition,
          accumulatorType);

      auto* column =
          make<Column>(name, currentDt_, aggregateExpr->value(), name);
      columns.push_back(column);

      auto intermediateValue = aggregateExpr->value();
      intermediateValue.type = accumulatorType;
      auto* intermediateColumn =
          make<Column>(name, currentDt_, intermediateValue, name);
      intermediateColumns.push_back(intermediateColumn);

      deduppedAggregates.push_back(aggregateExpr);
      it->second = column;
      newRenames[name] = column;
    }
  }

  renames_ = std::move(newRenames);

  return make<AggregationPlan>(
      std::move(deduppedGroupingKeys),
      std::move(deduppedAggregates),
      std::move(columns),
      std::move(intermediateColumns));
}

// translateWindow method removed - window expressions now handled directly in translateExpr

std::pair<ExprCP, WindowSpec> ToGraph::translateWindowExpr(
    const lp::WindowExprPtr& windowExpr) {
  ExprVector args;
  args.reserve(windowExpr->inputs().size());
  for (const auto& input : windowExpr->inputs()) {
    args.emplace_back(translateExpr(input));
  }

  ExprVector partitionKeys;
  partitionKeys.reserve(windowExpr->partitionKeys().size());
  for (const auto& key : windowExpr->partitionKeys()) {
    partitionKeys.emplace_back(translateExpr(key));
  }

  ExprVector orderKeys;
  OrderTypeVector orderTypes;
  orderKeys.reserve(windowExpr->ordering().size());
  orderTypes.reserve(windowExpr->ordering().size());
  for (const auto& sorting : windowExpr->ordering()) {
    orderKeys.emplace_back(translateExpr(sorting.expression));
    orderTypes.emplace_back(toOrderType(sorting.order));
  }

  const auto& lpFrame = windowExpr->frame();
  WindowFrame frame;
  frame.type = lpFrame.type;
  frame.startType = lpFrame.startType;
  if (lpFrame.startValue) {
    frame.startValue = translateExpr(lpFrame.startValue);
  }
  frame.endType = lpFrame.endType;
  if (lpFrame.endValue) {
    frame.endValue = translateExpr(lpFrame.endValue);
  }

  const auto* name = toName(windowExpr->name());
  auto value = Value(toType(windowExpr->type()), 1);
  auto functions = FunctionSet{};

  auto* window = make<Window>(
      name,
      value,
      std::move(args),
      functions,
      std::move(frame),
      windowExpr->ignoreNulls());

  auto spec = WindowSpec(
      std::move(partitionKeys), std::move(orderKeys), std::move(orderTypes));
  return {window, std::move(spec)};
}

PlanObjectP ToGraph::addOrderBy(const lp::SortNode& order) {
  ExprVector deduppedOrderKeys;
  OrderTypeVector deduppedOrderTypes;
  deduppedOrderKeys.reserve(order.ordering().size());
  deduppedOrderTypes.reserve(order.ordering().size());

  folly::F14FastSet<ExprCP> uniqueOrderKeys;
  for (const auto& field : order.ordering()) {
<<<<<<< HEAD
    orderKeys.push_back(translateExpr(field.expression));
    orderTypes.push_back(toOrderType(field.order));
=======
    auto* key = translateExpr(field.expression);
    if (!uniqueOrderKeys.emplace(key).second) {
      continue;
    }
    auto sort = field.order;
    deduppedOrderKeys.push_back(key);
    deduppedOrderTypes.push_back(
        sort.isAscending() ? (sort.isNullsFirst() ? OrderType::kAscNullsFirst
                                                  : OrderType::kAscNullsLast)
                           : (sort.isNullsFirst() ? OrderType::kDescNullsFirst
                                                  : OrderType::kDescNullsLast));
>>>>>>> a9d88da4
  }

  currentDt_->orderKeys = std::move(deduppedOrderKeys);
  currentDt_->orderTypes = std::move(deduppedOrderTypes);

  return currentDt_;
}

namespace {

// Fills 'leftKeys' and 'rightKeys's from 'conjuncts' so that
// equalities with one side only depending on 'right' go to
// 'rightKeys' and the other side not depending on 'right' goes to
// 'leftKeys'. The left side may depend on more than one table. The
// tables 'leftKeys' depend on are returned in 'allLeft'. The
// conjuncts that are not equalities or have both sides depending
// on right and something else are left in 'conjuncts'.
void extractNonInnerJoinEqualities(
    Name eq,
    ExprVector& conjuncts,
    PlanObjectCP right,
    ExprVector& leftKeys,
    ExprVector& rightKeys,
    PlanObjectSet& allLeft) {
  for (auto i = 0; i < conjuncts.size(); ++i) {
    const auto* conjunct = conjuncts[i];
    if (isCallExpr(conjunct, eq)) {
      const auto* eq = conjunct->as<Call>();
      const auto leftTables = eq->argAt(0)->allTables();
      const auto rightTables = eq->argAt(1)->allTables();
      if (rightTables.size() == 1 && rightTables.contains(right) &&
          !leftTables.contains(right)) {
        allLeft.unionSet(leftTables);
        leftKeys.push_back(eq->argAt(0));
        rightKeys.push_back(eq->argAt(1));
        conjuncts.erase(conjuncts.begin() + i);
        --i;
      } else if (
          leftTables.size() == 1 && leftTables.contains(right) &&
          !rightTables.contains(right)) {
        allLeft.unionSet(rightTables);
        leftKeys.push_back(eq->argAt(1));
        rightKeys.push_back(eq->argAt(0));
        conjuncts.erase(conjuncts.begin() + i);
        --i;
      }
    }
  }
}

} // namespace

void ToGraph::translateJoin(const lp::JoinNode& join) {
  const auto& joinLeft = join.left();
  const auto& joinRight = join.right();

  const auto joinType = join.joinType();
  const bool isInner = joinType == lp::JoinType::kInner;

  // TODO Allow mixing Unnest with Join in a single DT.
  // https://github.com/facebookexperimental/verax/issues/286
  const auto allowedInDt = allow(PlanType::kJoinNode);
  makeQueryGraph(*joinLeft, allowedInDt);

  // For an inner join a join tree on the right can be flattened, for all other
  // kinds it must be kept together in its own dt.

  DerivedTableP previousDt = nullptr;
  if (isNondeterministicWrap_) {
    previousDt = currentDt_;
    currentDt_ = newDt();

    isNondeterministicWrap_ = false;
  }
  makeQueryGraph(*joinRight, isInner ? allowedInDt : 0);

  if (previousDt) {
    finalizeDt(*joinRight, previousDt);
  }

  ExprVector conjuncts;
  translateConjuncts(join.condition(), conjuncts);

  if (isInner) {
    currentDt_->conjuncts.insert(
        currentDt_->conjuncts.end(), conjuncts.begin(), conjuncts.end());
  } else {
    const bool leftOptional =
        joinType == lp::JoinType::kRight || joinType == lp::JoinType::kFull;
    const bool rightOptional =
        joinType == lp::JoinType::kLeft || joinType == lp::JoinType::kFull;

    // If non-inner, and many tables on the right they are one dt. If a single
    // table then this too is the last in 'tables'.
    auto rightTable = currentDt_->tables.back();

    ExprVector leftKeys;
    ExprVector rightKeys;
    PlanObjectSet leftTables;
    extractNonInnerJoinEqualities(
        equality_, conjuncts, rightTable, leftKeys, rightKeys, leftTables);

    auto leftTableVector = leftTables.toObjects();

    auto* edge = make<JoinEdge>(
        leftTableVector.size() == 1 ? leftTableVector[0] : nullptr,
        rightTable,
        JoinEdge::Spec{
            .filter = std::move(conjuncts),
            .leftOptional = leftOptional,
            .rightOptional = rightOptional});
    currentDt_->joins.push_back(edge);
    for (auto i = 0; i < leftKeys.size(); ++i) {
      edge->addEquality(leftKeys[i], rightKeys[i]);
    }
  }
}

DerivedTableP ToGraph::newDt() {
  auto* dt = make<DerivedTable>();
  dt->cname = newCName("dt");
  return dt;
}

PlanObjectP ToGraph::wrapInDt(const lp::LogicalPlanNode& node) {
  DerivedTableP previousDt = currentDt_;

  currentDt_ = newDt();
  makeQueryGraph(node, kAllAllowedInDt);

  finalizeDt(node, previousDt);

  return currentDt_;
}

void ToGraph::finalizeDt(
    const lp::LogicalPlanNode& node,
    DerivedTableP outerDt) {
  DerivedTableP dt = currentDt_;
  setDtUsedOutput(dt, node);

  currentDt_ = outerDt != nullptr ? outerDt : newDt();
  currentDt_->tables.push_back(dt);
  currentDt_->tableSet.add(dt);

  dt->makeInitialPlan();
}

PlanObjectP ToGraph::makeBaseTable(const lp::TableScanNode& tableScan) {
  const auto* schemaTable =
      schema_.findTable(tableScan.connectorId(), tableScan.tableName());
  VELOX_CHECK_NOT_NULL(
      schemaTable,
      "Table not found: {} via connector {}",
      tableScan.tableName(),
      tableScan.connectorId());

  auto* baseTable = make<BaseTable>();
  baseTable->cname = newCName("t");
  baseTable->schemaTable = schemaTable;
  planLeaves_[&tableScan] = baseTable;

  auto channels = usedChannels(tableScan);
  const auto& type = tableScan.outputType();
  const auto& names = tableScan.columnNames();
  for (auto i : channels) {
    VELOX_DCHECK_LT(i, type->size());

    const auto& name = names[i];
    auto schemaColumn = schemaTable->findColumn(name);
    auto value = schemaColumn->value();
    auto* column = make<Column>(
        toName(name),
        baseTable,
        value,
        toName(type->nameOf(i)),
        schemaColumn->name());
    baseTable->columns.push_back(column);

    const auto kind = column->value().type->kind();
    if (kind == velox::TypeKind::ARRAY || kind == velox::TypeKind::ROW ||
        kind == velox::TypeKind::MAP) {
      BitSet allPaths;
      if (controlSubfields_.hasColumn(&tableScan, i)) {
        baseTable->controlSubfields.ids.push_back(column->id());
        allPaths = controlSubfields_.nodeFields[&tableScan].resultPaths[i];
        baseTable->controlSubfields.subfields.push_back(allPaths);
      }
      if (payloadSubfields_.hasColumn(&tableScan, i)) {
        baseTable->payloadSubfields.ids.push_back(column->id());
        auto payloadPaths =
            payloadSubfields_.nodeFields[&tableScan].resultPaths[i];
        baseTable->payloadSubfields.subfields.push_back(payloadPaths);
        allPaths.unionSet(payloadPaths);
      }
      if (options_.pushdownSubfields) {
        Path::subfieldSkyline(allPaths);
        if (!allPaths.empty()) {
          trace(OptimizerOptions::kPreprocess, [&]() {
            std::cout << "Subfields: " << baseTable->cname << "."
                      << baseTable->schemaTable->name << " " << column->name()
                      << ":" << allPaths.size() << std::endl;
          });
          makeSubfieldColumns(baseTable, column, allPaths);
        }
      }
    }

    renames_[type->nameOf(i)] = column;
  }

  auto* optimization = queryCtx()->optimization();

  optimization->filterUpdated(baseTable, false);

  ColumnVector top;
  folly::F14FastMap<ColumnCP, velox::TypePtr> map;
  auto scanType = optimization->subfieldPushdownScanType(
      baseTable, baseTable->columns, top, map);

  optimization->setLeafSelectivity(*baseTable, scanType);
  currentDt_->tables.push_back(baseTable);
  currentDt_->tableSet.add(baseTable);
  return baseTable;
}

PlanObjectP ToGraph::makeValuesTable(const lp::ValuesNode& values) {
  auto* valuesTable = make<ValuesTable>(values);
  valuesTable->cname = newCName("vt");
  planLeaves_[&values] = valuesTable;

  auto channels = usedChannels(values);
  const auto& type = values.outputType();
  const auto& names = values.outputType()->names();
  const auto cardinality = valuesTable->cardinality();
  for (auto i : channels) {
    VELOX_DCHECK_LT(i, type->size());

    const auto& name = names[i];
    Value value{toType(type->childAt(i)), cardinality};
    const auto* columnName = toName(name);
    auto* column = make<Column>(columnName, valuesTable, value, columnName);
    valuesTable->columns.push_back(column);

    renames_[name] = column;
  }

  currentDt_->tables.push_back(valuesTable);
  currentDt_->tableSet.add(valuesTable);
  return valuesTable;
}

namespace {
const velox::Type* pathType(const velox::Type* type, PathCP path) {
  for (auto& step : path->steps()) {
    switch (step.kind) {
      case StepKind::kField:
        if (step.field) {
          type = type->childAt(type->as<velox::TypeKind::ROW>().getChildIdx(
                                   step.field))
                     .get();
          break;
        }
        type = type->childAt(step.id).get();
        break;
      case StepKind::kSubscript:
        type =
            type->childAt(type->kind() == velox::TypeKind::ARRAY ? 0 : 1).get();
        break;
      default:
        VELOX_NYI();
    }
  }
  return type;
}
} // namespace

void ToGraph::makeSubfieldColumns(
    BaseTable* baseTable,
    ColumnCP column,
    const BitSet& paths) {
  SubfieldProjections projections;
  auto* ctx = queryCtx();
  float card =
      baseTable->schemaTable->cardinality * baseTable->filterSelectivity;
  paths.forEach([&](auto id) {
    auto* path = ctx->pathById(id);
    auto type = pathType(column->value().type, path);
    Value value(type, card);
    auto name = fmt::format("{}.{}", column->name(), path->toString());
    auto* subcolumn = make<Column>(
        toName(name), baseTable, value, nullptr, nullptr, column, path);
    baseTable->columns.push_back(subcolumn);
    projections.pathToExpr[path] = subcolumn;
  });
  allColumnSubfields_[column] = std::move(projections);
}

PlanObjectP ToGraph::addProjection(const lp::ProjectNode* project) {
  exprSource_ = project->onlyInput().get();
  const auto& names = project->names();
  const auto& exprs = project->expressions();
  auto channels = usedChannels(*project);
  trace(OptimizerOptions::kPreprocess, [&]() {
    for (auto i = 0; i < exprs.size(); ++i) {
      if (std::ranges::find(channels, i) == channels.end()) {
        std::cout << "P=" << project->id()
                  << " dropped projection name=" << names[i] << " = "
                  << lp::ExprPrinter::toText(*exprs[i]) << std::endl;
      }
    }
  });

  // Separate window expressions from regular expressions
  std::vector<std::pair<size_t, lp::WindowExprPtr>> windowExprs;

  for (auto i : channels) {
    if (exprs[i]->isWindow()) {
      windowExprs.emplace_back(i, std::static_pointer_cast<const lp::WindowExpr>(exprs[i]));
      continue;
    }

    if (exprs[i]->isInputReference()) {
      const auto& name =
          exprs[i]->asUnchecked<lp::InputReferenceExpr>()->name();
      // A variable projected to itself adds no renames. Inputs contain this
      // all the time.
      if (name == names[i]) {
        continue;
      }
    }

    auto expr = translateExpr(exprs.at(i));
    renames_[names[i]] = expr;
  }

  if (!windowExprs.empty()) {
    WindowSetVector windowSets;
    windowSets.reserve(windowExprs.size());

    for (const auto& [idx, windowExpr] : windowExprs) {
      const auto [translatedWindow, spec] = translateWindowExpr(windowExpr);
      const auto* window = translatedWindow->as<Window>();

      auto it = std::ranges::find_if(
          windowSets, [&](const WindowSet& ws) { return ws.spec == spec; });

      const auto* outputName = toName(names[idx]);
      auto* column = make<Column>(outputName, currentDt_, window->value(), outputName);
      renames_[outputName] = column;

      if (it != windowSets.end()) {
        it->windows.push_back(window);
        it->columns.push_back(column);
      } else {
        windowSets.emplace_back(spec, WindowVector{window}, ColumnVector{column});
      }
    }

    currentDt_->windowPlan = make<WindowPlan>(std::move(windowSets));
  }

  return currentDt_;
}

PlanObjectP ToGraph::addFilter(const lp::FilterNode* filter) {
  exprSource_ = filter->onlyInput().get();

  ExprVector flat;
  translateConjuncts(filter->predicate(), flat);

  if (currentDt_->hasAggregation()) {
    currentDt_->having.insert(
        currentDt_->having.end(), flat.begin(), flat.end());
  } else {
    currentDt_->conjuncts.insert(
        currentDt_->conjuncts.end(), flat.begin(), flat.end());
  }

  return currentDt_;
}

PlanObjectP ToGraph::addAggregation(const lp::AggregateNode& aggNode) {
  currentDt_->aggregation = translateAggregation(aggNode);
  return currentDt_;
}


PlanObjectP ToGraph::addLimit(const lp::LimitNode& limitNode) {
  if (currentDt_->hasLimit()) {
    currentDt_->offset += limitNode.offset();

    if (currentDt_->limit <= limitNode.offset()) {
      currentDt_->limit = 0;
    } else {
      currentDt_->limit =
          std::min(limitNode.count(), currentDt_->limit - limitNode.offset());
    }
  } else {
    currentDt_->limit = limitNode.count();
    currentDt_->offset = limitNode.offset();
  }

  return currentDt_;
}

namespace {

bool hasNondeterministic(const lp::ExprPtr& expr) {
  if (expr->isCall()) {
    const auto* call = expr->asUnchecked<lp::CallExpr>();
    if (functionBits(toName(call->name()))
            .contains(FunctionSet::kNonDeterministic)) {
      return true;
    }
  }
  return std::ranges::any_of(expr->inputs(), hasNondeterministic);
}

} // namespace

DerivedTableP ToGraph::translateSetJoin(
    const lp::SetNode& set,
    DerivedTableP setDt) {
  auto previousDt = currentDt_;
  currentDt_ = setDt;
  for (auto& input : set.inputs()) {
    wrapInDt(*input);
  }

  const bool exists = set.operation() == lp::SetOperation::kIntersect;
  const bool anti = set.operation() == lp::SetOperation::kExcept;

  VELOX_CHECK(exists || anti);

  const auto* left = setDt->tables[0]->as<DerivedTable>();

  for (auto i = 1; i < setDt->tables.size(); ++i) {
    const auto* right = setDt->tables[i]->as<DerivedTable>();

    auto* joinEdge = exists ? JoinEdge::makeExists(left, right)
                            : JoinEdge::makeNotExists(left, right);
    for (auto i = 0; i < left->columns.size(); ++i) {
      joinEdge->addEquality(left->columns[i], right->columns[i]);
    }

    setDt->joins.push_back(joinEdge);
  }

  const auto& type = set.outputType();
  ExprVector exprs;
  ColumnVector columns;
  for (auto i = 0; i < type->size(); ++i) {
    exprs.push_back(left->columns[i]);
    const auto* columnName = toName(type->nameOf(i));
    columns.push_back(
        make<Column>(columnName, setDt, exprs.back()->value(), columnName));
    renames_[type->nameOf(i)] = columns.back();
  }

  setDt->aggregation =
      make<AggregationPlan>(exprs, AggregateVector{}, columns, columns);
  for (auto& c : columns) {
    setDt->exprs.push_back(c);
  }
  setDt->columns = columns;
  setDt->makeInitialPlan();
  currentDt_ = previousDt;
  return setDt;
}

void ToGraph::makeUnionDistributionAndStats(
    DerivedTableP setDt,
    DerivedTableP innerDt) {
  if (setDt->distribution == nullptr) {
    setDt->distribution = make<Distribution>();
  }
  if (innerDt == nullptr) {
    innerDt = setDt;
  }
  if (innerDt->children.empty()) {
    VELOX_CHECK_EQ(
        innerDt->columns.size(),
        setDt->columns.size(),
        "Union inputs must have same arity also after pruning");

    auto plan = innerDt->bestInitialPlan()->op;

    setDt->cardinality += plan->resultCardinality();
    for (auto i = 0; i < setDt->columns.size(); ++i) {
      // The Column is created in setDt before all branches are planned so the
      // value is mutated here.
      auto mutableValue =
          const_cast<float*>(&setDt->columns[i]->value().cardinality);
      *mutableValue += plan->columns()[i]->value().cardinality;
    }
  } else {
    for (auto& child : innerDt->children) {
      makeUnionDistributionAndStats(setDt, child);
    }
  }
}

DerivedTableP ToGraph::translateUnion(
    const lp::SetNode& set,
    DerivedTableP setDt,
    bool isTopLevel,
    bool& isLeftLeaf) {
  auto initialRenames = std::move(renames_);
  QGVector<DerivedTableP> children;
  DerivedTableP previousDt = currentDt_;
  for (auto& input : set.inputs()) {
    renames_ = initialRenames;

    currentDt_ = newDt();

    auto& newDt = currentDt_;

    auto isUnionLike =
        [](const lp::LogicalPlanNode& node) -> const lp::SetNode* {
      if (node.kind() == lp::NodeKind::kSet) {
        const auto* set = node.asUnchecked<lp::SetNode>();
        if (set->operation() == lp::SetOperation::kUnion ||
            set->operation() == lp::SetOperation::kUnionAll) {
          return set;
        }
      }

      return nullptr;
    };

    if (auto* setNode = isUnionLike(*input)) {
      auto inner = translateUnion(*setNode, setDt, false, isLeftLeaf);
      children.push_back(inner);
    } else {
      makeQueryGraph(*input, kAllAllowedInDt);

      const auto& type = input->outputType();

      if (isLeftLeaf) {
        // This is the left leaf of a union tree.
        for (auto i : usedChannels(*input)) {
          const auto& name = type->nameOf(i);

          ExprCP inner = translateColumn(name);
          newDt->exprs.push_back(inner);

          // The top dt has the same columns as all the unioned dts.
          const auto* columnName = toName(name);
          auto* outer =
              make<Column>(columnName, setDt, inner->value(), columnName);
          setDt->columns.push_back(outer);
          newDt->columns.push_back(outer);
        }
        isLeftLeaf = false;
      } else {
        for (auto i : usedChannels(*input)) {
          ExprCP inner = translateColumn(type->nameOf(i));
          newDt->exprs.push_back(inner);
        }

        // Same outward facing columns as the top dt of union.
        newDt->columns = setDt->columns;
      }

      newDt->makeInitialPlan();
      children.push_back(newDt);
    }
  }

  currentDt_ = previousDt;
  if (isTopLevel) {
    setDt->children = std::move(children);
    setDt->setOp = set.operation();

    makeUnionDistributionAndStats(setDt);

    renames_ = std::move(initialRenames);
    for (const auto* column : setDt->columns) {
      renames_[column->name()] = column;
    }
  } else {
    setDt = newDt();
    setDt->children = std::move(children);
    setDt->setOp = set.operation();
  }
  return setDt;
}

DerivedTableP ToGraph::makeQueryGraph(const lp::LogicalPlanNode& logicalPlan) {
  markAllSubfields(logicalPlan);

  currentDt_ = newDt();
  makeQueryGraph(logicalPlan, kAllAllowedInDt);
  return currentDt_;
}

namespace {
// Removes 'op' from the set of operators allowed in the current derived
// table. makeQueryGraph() starts a new derived table if it finds an operator
// that does not belong to the mask.
uint64_t makeDtIf(uint64_t mask, PlanType op) {
  return mask & ~(1UL << static_cast<uint32_t>(op));
}
} // namespace

PlanObjectP ToGraph::makeQueryGraph(
    const lp::LogicalPlanNode& node,
    uint64_t allowedInDt) {
  ToGraphContext ctx{&node};
  velox::ExceptionContextSetter exceptionContext{makeExceptionContext(&ctx)};
  switch (node.kind()) {
    case lp::NodeKind::kValues:
      return makeValuesTable(*node.asUnchecked<lp::ValuesNode>());

    case lp::NodeKind::kTableScan:
      return makeBaseTable(*node.asUnchecked<lp::TableScanNode>());

    case lp::NodeKind::kFilter: {
      // Multiple filters are allowed before a limit. If DT has a groupBy, then
      // filter is added to 'having', otherwise, to 'conjuncts'.
      const auto* filter = node.asUnchecked<lp::FilterNode>();

      if (!isNondeterministicWrap_ &&
          hasNondeterministic(filter->predicate())) {
        // Force wrap the filter and its input inside a dt so the filter
        // does not get mixed with parent nodes.
        makeQueryGraph(*node.onlyInput(), allowedInDt);

        if (currentDt_->hasLimit()) {
          finalizeDt(*node.onlyInput());
        }

        addFilter(filter);
        finalizeDt(node);

        isNondeterministicWrap_ = true;
        return currentDt_;
      }

      isNondeterministicWrap_ = false;
      makeQueryGraph(*node.onlyInput(), allowedInDt);

      if (currentDt_->hasLimit()) {
        finalizeDt(*node.onlyInput());
      }
      return addFilter(filter);
    }

    case lp::NodeKind::kProject:
      // A project is always allowed in a DT. Multiple projects are combined.
      makeQueryGraph(*node.onlyInput(), allowedInDt);
      return addProjection(node.asUnchecked<lp::ProjectNode>());

    case lp::NodeKind::kAggregate:
      if (!contains(allowedInDt, PlanType::kAggregationNode)) {
        return wrapInDt(node);
      }

      // A single groupBy is allowed before a limit. If arrives after orderBy,
      // then orderBy is dropped. If arrives after limit, then starts a new DT.

      makeQueryGraph(*node.onlyInput(), allowedInDt);

      if (currentDt_->hasAggregation() || currentDt_->hasLimit()) {
        finalizeDt(*node.onlyInput());
      } else if (currentDt_->hasOrderBy()) {
        currentDt_->orderKeys.clear();
        currentDt_->orderTypes.clear();
      }

      addAggregation(*node.asUnchecked<lp::AggregateNode>());

      return currentDt_;


    case lp::NodeKind::kJoin:
      if (!contains(allowedInDt, PlanType::kJoinNode)) {
        return wrapInDt(node);
      }

      translateJoin(*node.asUnchecked<lp::JoinNode>());
      return currentDt_;

    case lp::NodeKind::kSort:
      // Multiple orderBys are allowed before a limit. Last one wins. Previous
      // are dropped. If arrives after limit, then starts a new DT.

      makeQueryGraph(*node.onlyInput(), allowedInDt);

      if (currentDt_->hasLimit()) {
        finalizeDt(*node.onlyInput());
      }

      return addOrderBy(*node.asUnchecked<lp::SortNode>());

    case lp::NodeKind::kLimit: {
      // Multiple limits are allowed. If already present, then it is combined
      // with the new limit.
      makeQueryGraph(*node.onlyInput(), allowedInDt);
      return addLimit(*node.asUnchecked<lp::LimitNode>());
    }

    case lp::NodeKind::kSet: {
      auto* setDt = newDt();

      auto* set = node.asUnchecked<lp::SetNode>();
      if (set->operation() == lp::SetOperation::kUnion ||
          set->operation() == lp::SetOperation::kUnionAll) {
        bool isLeftLeaf = true;
        translateUnion(*set, setDt, true, isLeftLeaf);
      } else {
        translateSetJoin(*set, setDt);
      }
      currentDt_->tables.push_back(setDt);
      currentDt_->tableSet.add(setDt);
      return currentDt_;
    }

    case lp::NodeKind::kUnnest: {
      if (!contains(allowedInDt, PlanType::kUnnestTableNode)) {
        return wrapInDt(node);
      }

      // Multiple unnest is allowed in a DT.
      // If arrives after groupBy, orderBy, limit then starts a new DT.
      const auto& input = *node.onlyInput();
      makeQueryGraph(input, allowedInDt);

      const bool isNewDt = currentDt_->hasAggregation() ||
          currentDt_->hasOrderBy() || currentDt_->hasLimit();
      if (isNewDt) {
        finalizeDt(input);
      }
      translateUnnest(*node.asUnchecked<lp::UnnestNode>(), isNewDt);
      return currentDt_;
    }

    default:
      VELOX_NYI(
          "Unsupported PlanNode {}", lp::NodeKindName::toName(node.kind()));
  }
}

// Debug helper functions. Must be extern to be callable from debugger.

extern std::string leString(const lp::Expr* e) {
  return lp::ExprPrinter::toText(*e);
}

extern std::string pString(const lp::LogicalPlanNode* p) {
  return lp::PlanPrinter::toText(*p);
}

} // namespace facebook::axiom::optimizer<|MERGE_RESOLUTION|>--- conflicted
+++ resolved
@@ -1152,10 +1152,6 @@
 
   folly::F14FastSet<ExprCP> uniqueOrderKeys;
   for (const auto& field : order.ordering()) {
-<<<<<<< HEAD
-    orderKeys.push_back(translateExpr(field.expression));
-    orderTypes.push_back(toOrderType(field.order));
-=======
     auto* key = translateExpr(field.expression);
     if (!uniqueOrderKeys.emplace(key).second) {
       continue;
@@ -1167,7 +1163,6 @@
                                                   : OrderType::kAscNullsLast)
                            : (sort.isNullsFirst() ? OrderType::kDescNullsFirst
                                                   : OrderType::kDescNullsLast));
->>>>>>> a9d88da4
   }
 
   currentDt_->orderKeys = std::move(deduppedOrderKeys);
