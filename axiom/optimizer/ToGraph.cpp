/*
 * Copyright (c) Meta Platforms, Inc. and its affiliates.
 *
 * Licensed under the Apache License, Version 2.0 (the "License");
 * you may not use this file except in compliance with the License.
 * You may obtain a copy of the License at
 *
 *     http://www.apache.org/licenses/LICENSE-2.0
 *
 * Unless required by applicable law or agreed to in writing, software
 * distributed under the License is distributed on an "AS IS" BASIS,
 * WITHOUT WARRANTIES OR CONDITIONS OF ANY KIND, either express or implied.
 * See the License for the specific language governing permissions and
 * limitations under the License.
 */

#include <velox/common/base/Exceptions.h>
<<<<<<< HEAD
#include <algorithm>
=======
>>>>>>> dad1148b
#include <iostream>
#include <utility>
#include "axiom/logical_plan/ExprPrinter.h"
#include "axiom/logical_plan/PlanPrinter.h"
#include "axiom/optimizer/FunctionRegistry.h"
#include "axiom/optimizer/Optimization.h"
#include "axiom/optimizer/Plan.h"
#include "axiom/optimizer/PlanUtils.h"
#include "axiom/optimizer/QueryGraph.h"
#include "velox/exec/AggregateFunctionRegistry.h"
#include "velox/expression/ConstantExpr.h"
#include "velox/expression/Expr.h"
#include "velox/expression/FunctionSignature.h"
#include "velox/functions/FunctionRegistry.h"

namespace facebook::axiom::optimizer {
namespace {

namespace lp = facebook::axiom::logical_plan;

OrderType toOrderType(lp::SortOrder sort) {
  if (sort.isAscending()) {
    return sort.isNullsFirst() ? OrderType::kAscNullsFirst
                               : OrderType::kAscNullsLast;
  }
  return sort.isNullsFirst() ? OrderType::kDescNullsFirst
                             : OrderType::kDescNullsLast;
}

/// Trace info to add to exception messages.
struct ToGraphContext {
  explicit ToGraphContext(const lp::Expr* e) : expr{e} {}

  explicit ToGraphContext(const lp::LogicalPlanNode* n) : node{n} {}

  const lp::Expr* expr{nullptr};
  const lp::LogicalPlanNode* node{nullptr};
};

std::string toGraphMessage(
    velox::VeloxException::Type exceptionType,
    void* arg) {
  auto ctx = reinterpret_cast<ToGraphContext*>(arg);
  if (ctx->expr != nullptr) {
    return fmt::format("Expr: {}", lp::ExprPrinter::toText(*ctx->expr));
  }
  if (ctx->node != nullptr) {
    return fmt::format(
        "Node: [{}] {}\n",
        ctx->node->id(),
        lp::PlanPrinter::summarizeToText(*ctx->node));
  }
  return "";
}

velox::ExceptionContext makeExceptionContext(ToGraphContext* ctx) {
  velox::ExceptionContext e;
  e.messageFunc = toGraphMessage;
  e.arg = ctx;
  return e;
}

OrderType toOrderType(const logical_plan::SortOrder& order) {
  if (order.isAscending() && order.isNullsFirst()) {
    return OrderType::kAscNullsFirst;
  } else if (order.isAscending() && !order.isNullsFirst()) {
    return OrderType::kAscNullsLast;
  } else if (!order.isAscending() && order.isNullsFirst()) {
    return OrderType::kDescNullsFirst;
  } else {
    return OrderType::kDescNullsLast;
  }
}
} // namespace

ToGraph::ToGraph(
    const Schema& schema,
    velox::core::ExpressionEvaluator& evaluator,
    const OptimizerOptions& options)
    : schema_{schema},
      evaluator_{evaluator},
      options_{options},
      equality_{toName(FunctionRegistry::instance()->equality())} {
  auto* registry = FunctionRegistry::instance();

  const auto& reversibleFunctions = registry->reversibleFunctions();
  for (const auto& [name, reverseName] : reversibleFunctions) {
    reversibleFunctions_[toName(name)] = toName(reverseName);
    reversibleFunctions_[toName(reverseName)] = toName(name);
  }

  reversibleFunctions_[SpecialFormCallNames::kAnd] = SpecialFormCallNames::kAnd;
  reversibleFunctions_[SpecialFormCallNames::kOr] = SpecialFormCallNames::kOr;

  if (auto elementAt = registry->elementAt()) {
    elementAt_ = toName(elementAt.value());
  }

  if (auto subscript = registry->subscript()) {
    subscript_ = toName(subscript.value());
  }

  if (auto cardinality = registry->cardinality()) {
    cardinality_ = toName(cardinality.value());
  }
}

void ToGraph::addDtColumn(DerivedTableP dt, std::string_view name) {
  const auto* inner = translateColumn(name);
  dt->exprs.push_back(inner);

  ColumnCP outer = nullptr;
  if (inner->isColumn() && inner->as<Column>()->relation() == dt &&
      inner->as<Column>()->outputName() == name) {
    outer = inner->as<Column>();
  } else {
    const auto* columnName = toName(name);
    outer = make<Column>(columnName, dt, inner->value(), columnName);
  }
  dt->columns.push_back(outer);
  renames_[name] = outer;
}

void ToGraph::setDtOutput(DerivedTableP dt, const lp::LogicalPlanNode& node) {
  const auto& type = *node.outputType();
  for (const auto& name : type.names()) {
    addDtColumn(dt, name);
  }
}

void ToGraph::setDtUsedOutput(
    DerivedTableP dt,
    const lp::LogicalPlanNode& node) {
  const auto& type = *node.outputType();
  for (auto i : usedChannels(node)) {
    addDtColumn(dt, type.nameOf(i));
  }
}

namespace {
bool isConstantTrue(ExprCP expr) {
  if (expr->isNot(PlanType::kLiteralExpr)) {
    return false;
  }

  const auto& variant = expr->as<Literal>()->literal();
  return variant.kind() == velox::TypeKind::BOOLEAN && !variant.isNull() &&
      variant.value<bool>();
}
} // namespace

void ToGraph::translateConjuncts(const lp::ExprPtr& input, ExprVector& flat) {
  if (!input) {
    return;
  }
  if (isSpecialForm(input, lp::SpecialForm::kAnd)) {
    for (auto& child : input->inputs()) {
      translateConjuncts(child, flat);
    }
  } else {
    auto translatedExpr = translateExpr(input);
    if (!isConstantTrue(translatedExpr)) {
      flat.push_back(translatedExpr);
    }
  }
}

ExprCP ToGraph::tryFoldConstant(
    const velox::TypePtr& returnType,
    std::string_view callName,
    const ExprVector& literals) {
  try {
    Value value(toType(returnType), 1);
    auto* veraxExpr = make<Call>(
        PlanType::kCallExpr, toName(callName), value, literals, FunctionSet());
    auto typedExpr = queryCtx()->optimization()->toTypedExpr(veraxExpr);
    auto exprSet = evaluator_.compile(typedExpr);
    auto first = exprSet->exprs().front().get();
    if (auto constantExpr =
            dynamic_cast<const velox::exec::ConstantExpr*>(first)) {
      auto typed = std::make_shared<lp::ConstantExpr>(
          constantExpr->type(),
          std::make_shared<velox::Variant>(
              constantExpr->value()->variantAt(0)));

      return makeConstant(*typed);
    }
  } catch (const std::exception&) {
    // Swallow exception.
  }

  return nullptr;
}

bool ToGraph::isSubfield(
    const lp::ExprPtr& expr,
    Step& step,
    lp::ExprPtr& input) {
  if (isSpecialForm(expr, lp::SpecialForm::kDereference)) {
    step.kind = StepKind::kField;
    auto maybeIndex =
        maybeIntegerLiteral(expr->inputAt(1)->asUnchecked<lp::ConstantExpr>());
    Name name = nullptr;
    int64_t id = 0;
    auto& rowType = expr->inputAt(0)->type()->as<velox::TypeKind::ROW>();
    if (maybeIndex.has_value()) {
      id = maybeIndex.value();
      name = toName(rowType.nameOf(maybeIndex.value()));
    } else {
      auto& field = expr->inputAt(1)->asUnchecked<lp::ConstantExpr>()->value();
      name = toName(field->value<velox::TypeKind::VARCHAR>());
      id = rowType.getChildIdx(name);
    }
    step.field = name;
    step.id = id;
    input = expr->inputAt(0);
    return true;
  }

  if (expr->isCall()) {
    const auto* call = expr->asUnchecked<lp::CallExpr>();
    auto name = toName(call->name());
    if (name == subscript_ || name == elementAt_) {
      auto subscript = translateExpr(call->inputAt(1));
      if (subscript->is(PlanType::kLiteralExpr)) {
        step.kind = StepKind::kSubscript;
        auto& literal = subscript->as<Literal>()->literal();
        switch (subscript->value().type->kind()) {
          case velox::TypeKind::VARCHAR:
            step.field = toName(literal.value<velox::TypeKind::VARCHAR>());
            break;
          case velox::TypeKind::BIGINT:
          case velox::TypeKind::INTEGER:
          case velox::TypeKind::SMALLINT:
          case velox::TypeKind::TINYINT:
            step.id = integerValue(&literal);
            break;
          default:
            VELOX_UNREACHABLE();
        }
        input = expr->inputAt(0);
        return true;
      }
      return false;
    }
    if (name == cardinality_) {
      step.kind = StepKind::kCardinality;
      input = expr->inputAt(0);
      return true;
    }
  }
  return false;
}

void ToGraph::getExprForField(
    const lp::Expr* field,
    lp::ExprPtr& resultExpr,
    ColumnCP& resultColumn,
    const lp::LogicalPlanNode*& context) {
  while (context) {
    const auto& name = field->asUnchecked<lp::InputReferenceExpr>()->name();
    auto ordinal = context->outputType()->getChildIdx(name);
    if (context->is(lp::NodeKind::kProject)) {
      const auto* project = context->asUnchecked<lp::ProjectNode>();
      auto& def = project->expressions()[ordinal];
      context = context->inputAt(0).get();
      if (def->isInputReference()) {
        const auto* innerField = def->asUnchecked<lp::InputReferenceExpr>();
        field = innerField;
        continue;
      }
      resultExpr = def;
      return;
    }

    const auto& sources = context->inputs();

    const bool checkInContext = [&] {
      if (context->is(lp::NodeKind::kUnnest)) {
        const auto* unnest = context->asUnchecked<lp::UnnestNode>();
        return ordinal >= unnest->onlyInput()->outputType()->size();
      }
      return sources.empty();
    }();

    if (checkInContext) {
      const auto* leaf = findLeaf(context);
      auto it = renames_.find(name);
      VELOX_CHECK(it != renames_.end());
      const auto* maybeColumn = it->second;
      VELOX_CHECK(maybeColumn->is(PlanType::kColumnExpr));
      resultColumn = maybeColumn->as<Column>();
      resultExpr = nullptr;
      context = nullptr;
      const auto* relation = resultColumn->relation();
      VELOX_CHECK_NOT_NULL(relation);
      if (relation->is(PlanType::kTableNode) ||
          relation->is(PlanType::kValuesTableNode) ||
          relation->is(PlanType::kUnnestTableNode)) {
        VELOX_CHECK(leaf == relation);
      }
      return;
    }

    for (const auto& source : sources) {
      const auto& row = source->outputType();
      if (auto maybe = row->getChildIdxIfExists(name)) {
        context = source.get();
        break;
      }
    }
  }
  VELOX_FAIL();
}

std::optional<ExprCP> ToGraph::translateSubfield(const lp::ExprPtr& inputExpr) {
  std::vector<Step> steps;
  auto* source = exprSource_;
  auto expr = inputExpr;

  for (;;) {
    lp::ExprPtr input;
    Step step;
    VELOX_CHECK_NOT_NULL(expr);
    bool isStep = isSubfield(expr, step, input);
    if (!isStep) {
      if (steps.empty()) {
        return std::nullopt;
      }

      // if this is a field we follow to the expr assigning the field if any.
      ColumnCP column = nullptr;
      if (expr->isInputReference()) {
        getExprForField(expr.get(), expr, column, source);
        if (expr) {
          continue;
        }
      }

      SubfieldProjections* skyline = nullptr;
      if (column) {
        auto it = allColumnSubfields_.find(column);
        if (it != allColumnSubfields_.end()) {
          skyline = &it->second;
        }
      } else {
        ensureFunctionSubfields(expr);
        auto call = expr->asUnchecked<lp::CallExpr>();
        auto it = functionSubfields_.find(call);
        if (it != functionSubfields_.end()) {
          skyline = &it->second;
        }
      }

      // 'steps is a path. 'skyline' is a map from path to Expr. If no prefix
      // of steps occurs in skyline, then the item referenced by steps is not
      // materialized. Otherwise, the prefix that matches one in skyline is
      // replaced by the Expr from skyline and the tail of 'steps' are tagged
      // on the Expr. If skyline is empty, then 'steps' simply becomes a
      // nested sequence of getters.
      auto originalExprSource = exprSource_;
      SCOPE_EXIT {
        exprSource_ = originalExprSource;
      };
      exprSource_ = source;
      return makeGettersOverSkyline(steps, skyline, expr, column);
    }
    steps.push_back(step);
    expr = input;
  }
}

namespace {
PathCP innerPath(std::span<const Step> steps, int32_t last) {
  return toPath(steps.subspan(last), true);
}

velox::Variant* subscriptLiteral(velox::TypeKind kind, const Step& step) {
  switch (kind) {
    case velox::TypeKind::VARCHAR:
      return registerVariant(std::string{step.field});
    case velox::TypeKind::BIGINT:
      return registerVariant(static_cast<int64_t>(step.id));
    case velox::TypeKind::INTEGER:
      return registerVariant(static_cast<int32_t>(step.id));
    case velox::TypeKind::SMALLINT:
      return registerVariant(static_cast<int16_t>(step.id));
    case velox::TypeKind::TINYINT:
      return registerVariant(static_cast<int8_t>(step.id));
    default:
      VELOX_FAIL("Unsupported key type");
  }
}

} // namespace

ExprCP ToGraph::makeGettersOverSkyline(
    const std::vector<Step>& steps,
    const SubfieldProjections* skyline,
    const lp::ExprPtr& base,
    ColumnCP column) {
  auto last = static_cast<int32_t>(steps.size() - 1);
  ExprCP expr = nullptr;
  if (skyline) {
    // We see how many trailing (inner) steps fall below skyline, i.e. address
    // enclosing containers that are not materialized.
    bool found = false;
    for (; last >= 0; --last) {
      auto inner = innerPath(steps, last);
      auto it = skyline->pathToExpr.find(inner);
      if (it != skyline->pathToExpr.end()) {
        expr = it->second;
        found = true;
        break;
      }
    }
    if (!found) {
      // The path is not materialized. Need a longer path to intersect skyline.
      return nullptr;
    }
  } else {
    if (column) {
      expr = column;
    } else {
      trace(OptimizerOptions::kPreprocess, [&]() {
        std::cout << "Complex function with no skyline: steps="
                  << toPath(steps)->toString() << std::endl;
        std::cout << "base=" << lp::ExprPrinter::toText(*base) << std::endl;
        std::cout << "Columns=";
        for (auto& name : exprSource_->outputType()->names()) {
          std::cout << name << " ";
        }
        std::cout << std::endl;
      });
      expr = translateExpr(base);
    }
    last = static_cast<int32_t>(steps.size());
  }

  for (int32_t i = last - 1; i >= 0; --i) {
    // We make a getter over expr made so far with 'steps[i]' as first.
    PathExpr pathExpr{steps[i], nullptr, expr};
    auto it = deduppedGetters_.find(pathExpr);
    if (it != deduppedGetters_.end()) {
      expr = it->second;
    } else {
      const auto& step = steps[i];
      auto inputType = expr->value().type;
      switch (step.kind) {
        case StepKind::kField: {
          if (step.field) {
            auto childType = toType(inputType->asRow().findChild(step.field));
            expr = make<Field>(childType, expr, step.field);
          } else {
            auto childType = toType(inputType->childAt(step.id));
            expr = make<Field>(childType, expr, step.id);
          }
          break;
        }

        case StepKind::kSubscript: {
          // Type of array element or map value.
          auto valueType =
              toType(inputType->childAt(inputType->isArray() ? 0 : 1));

          // Type of array index or map key.
          auto subscriptType = toType(
              inputType->isArray() ? velox::INTEGER() : inputType->childAt(0));

          ExprVector args{
              expr,
              make<Literal>(
                  Value(subscriptType, 1),
                  subscriptLiteral(subscriptType->kind(), step)),
          };

          expr = make<Call>(
              subscript_, Value(valueType, 1), std::move(args), FunctionSet());
          break;
        }

        case StepKind::kCardinality: {
          expr = make<Call>(
              cardinality_,
              Value(toType(velox::BIGINT()), 1),
              ExprVector{expr},
              FunctionSet());
          break;
        }
        default:
          VELOX_NYI();
      }

      deduppedGetters_[pathExpr] = expr;
    }
  }
  return expr;
}

namespace {
std::optional<BitSet> findSubfields(
    const PlanSubfields& fields,
    const lp::CallExpr* call) {
  auto it = fields.argFields.find(call);
  if (it == fields.argFields.end()) {
    return std::nullopt;
  }
  auto& paths = it->second.resultPaths;
  auto it2 = paths.find(ResultAccess::kSelf);
  if (it2 == paths.end()) {
    return {};
  }
  return it2->second;
}
} // namespace

BitSet ToGraph::functionSubfields(
    const lp::CallExpr* call,
    bool controlOnly,
    bool payloadOnly) {
  BitSet subfields;
  if (!controlOnly) {
    auto maybe = findSubfields(payloadSubfields_, call);
    if (maybe.has_value()) {
      subfields = maybe.value();
    }
  }
  if (!payloadOnly) {
    auto maybe = findSubfields(controlSubfields_, call);
    if (maybe.has_value()) {
      subfields.unionSet(maybe.value());
    }
  }
  Path::subfieldSkyline(subfields);
  return subfields;
}

void ToGraph::ensureFunctionSubfields(const lp::ExprPtr& expr) {
  if (expr->isCall()) {
    const auto* call = expr->asUnchecked<lp::CallExpr>();
    if (functionMetadata(velox::exec::sanitizeName(call->name()))) {
      if (!translatedSubfieldFuncs_.contains(call)) {
        translateExpr(expr);
      }
    }
  }
}

namespace {

/// If we should reverse the sides of a binary expression to canonicalize it. We
/// invert in two cases:
///
///  #1. If there is a literal in the left and something else in the right:
///    f("literal", col) => f(col, "literal")
///
///  #2. If none are literal, but the id on the left is higher.
bool shouldInvert(ExprCP left, ExprCP right) {
  if (left->is(PlanType::kLiteralExpr) &&
      right->isNot(PlanType::kLiteralExpr)) {
    return true;
  }

  if (left->isNot(PlanType::kLiteralExpr) &&
      right->isNot(PlanType::kLiteralExpr) && (left->id() > right->id())) {
    return true;
  }

  return false;
}

} // namespace

void ToGraph::canonicalizeCall(Name& name, ExprVector& args) {
  if (args.size() != 2) {
    return;
  }

  auto it = reversibleFunctions_.find(name);
  if (it == reversibleFunctions_.end()) {
    return;
  }

  if (shouldInvert(args[0], args[1])) {
    std::swap(args[0], args[1]);
    name = it->second;
  }
}

ExprCP ToGraph::deduppedCall(
    Name name,
    Value value,
    ExprVector args,
    FunctionSet flags) {
  canonicalizeCall(name, args);
  ExprDedupKey key = {name, args};

  auto [it, emplaced] = functionDedup_.try_emplace(key);
  if (it->second) {
    return it->second;
  }
  auto* call = make<Call>(name, value, std::move(args), flags);
  if (emplaced && !call->containsNonDeterministic()) {
    it->second = call;
  }
  return call;
}

bool ToGraph::isJoinEquality(
    ExprCP expr,
    std::vector<PlanObjectP>& tables,
    ExprCP& left,
    ExprCP& right) const {
  if (expr->is(PlanType::kCallExpr)) {
    auto call = expr->as<Call>();
    if (call->name() == equality_) {
      left = call->argAt(0);
      right = call->argAt(1);

      auto leftTable = left->singleTable();
      auto rightTable = right->singleTable();
      if (!leftTable || !rightTable) {
        return false;
      }

      if (leftTable == tables[1]) {
        std::swap(left, right);
      }
      return true;
    }
  }
  return false;
}

ExprCP ToGraph::makeConstant(const lp::ConstantExpr& constant) {
  TypedVariant temp{toType(constant.type()), constant.value()};
  auto it = constantDedup_.find(temp);
  if (it != constantDedup_.end()) {
    return it->second;
  }

  auto* literal = make<Literal>(Value(temp.type, 1), temp.value.get());

  constantDedup_[std::move(temp)] = literal;
  return literal;
}

namespace {
// Returns bits describing function 'name'.
FunctionSet functionBits(Name name) {
  if (auto* md = functionMetadata(name)) {
    return md->functionSet;
  }

  const auto deterministic = velox::isDeterministic(name);
  if (deterministic.has_value() && !deterministic.value()) {
    return FunctionSet(FunctionSet::kNonDeterministic);
  }

  return FunctionSet(0);
}

} // namespace

ExprCP ToGraph::translateExpr(const lp::ExprPtr& expr) {
  if (expr->isInputReference()) {
    return translateColumn(expr->asUnchecked<lp::InputReferenceExpr>()->name());
  }

  if (expr->isConstant()) {
    return makeConstant(*expr->asUnchecked<lp::ConstantExpr>());
  }

  if (auto path = translateSubfield(expr)) {
    return path.value();
  }

  if (expr->isLambda()) {
    return translateLambda(expr->asUnchecked<lp::LambdaExpr>());
  }

  if (expr->isWindow()) {
    return translateWindow(expr->asUnchecked<lp::WindowExpr>());
  }

  ToGraphContext ctx(expr.get());
  velox::ExceptionContextSetter exceptionContext(makeExceptionContext(&ctx));

  const auto* call =
      expr->isCall() ? expr->asUnchecked<lp::CallExpr>() : nullptr;
  std::string callName;
  if (call) {
    callName = velox::exec::sanitizeName(call->name());
    auto* metadata = functionMetadata(callName);
    if (metadata && metadata->processSubfields()) {
      auto translated = translateSubfieldFunction(call, metadata);
      if (translated.has_value()) {
        return translated.value();
      }
    }
  }

  const auto* specialForm = expr->isSpecialForm()
      ? expr->asUnchecked<lp::SpecialFormExpr>()
      : nullptr;

  if (call || specialForm) {
    FunctionSet funcs;
    const auto& inputs = expr->inputs();
    ExprVector args;
    args.reserve(inputs.size());
    float cardinality = 1;
    bool allConstant = true;

    for (const auto& input : inputs) {
      auto arg = translateExpr(input);
      args.emplace_back(arg);
      allConstant &= arg->is(PlanType::kLiteralExpr);
      cardinality = std::max(cardinality, arg->value().cardinality);
      if (arg->is(PlanType::kCallExpr)) {
        funcs = funcs | arg->as<Call>()->functions();
      }
    }

    auto name = call ? toName(callName)
                     : SpecialFormCallNames::toCallName(specialForm->form());
    if (allConstant) {
      if (auto literal = tryFoldConstant(expr->type(), name, args)) {
        return literal;
      }
    }

    funcs = funcs | functionBits(name);
    auto* callExpr = deduppedCall(
        name, Value(toType(expr->type()), cardinality), std::move(args), funcs);
    return callExpr;
  }

  VELOX_NYI();
  return nullptr;
}

ExprCP ToGraph::translateLambda(const lp::LambdaExpr* lambda) {
  auto savedRenames = renames_;
  const auto& row = lambda->signature();
  toType(row);
  toType(lambda->type());
  ColumnVector args;
  for (auto i = 0; i < row->size(); ++i) {
    auto col = make<Column>(
        toName(row->nameOf(i)), nullptr, Value(toType(row->childAt(i)), 1));
    args.push_back(col);
    renames_[row->nameOf(i)] = col;
  }
  auto body = translateExpr(lambda->body());
  renames_ = std::move(savedRenames);
  return make<Lambda>(std::move(args), toType(lambda->type()), body);
}

namespace {
// Returns a mask that allows 'op' in the same derived table.
uint64_t allow(PlanType op) {
  return 1UL << static_cast<uint32_t>(op);
}

// True if 'op' is in 'mask.
bool contains(uint64_t mask, PlanType op) {
  return 0 != (mask & (1UL << static_cast<uint32_t>(op)));
}
} // namespace

std::optional<ExprCP> ToGraph::translateSubfieldFunction(
    const lp::CallExpr* call,
    const FunctionMetadata* metadata) {
  translatedSubfieldFuncs_.insert(call);

  auto subfields = functionSubfields(call, false, false);
  if (subfields.empty()) {
    // The function is accessed as a whole.
    return std::nullopt;
  }

  auto* ctx = queryCtx();
  std::vector<PathCP> paths;
  subfields.forEach([&](auto id) { paths.push_back(ctx->pathById(id)); });

  BitSet usedArgs;
  bool allUsed = false;

  const auto& argOrginal = metadata->argOrdinal;
  if (argOrginal.empty()) {
    allUsed = true;
  } else {
    for (auto i = 0; i < paths.size(); ++i) {
      if (std::find(argOrginal.begin(), argOrginal.end(), i) ==
          argOrginal.end()) {
        // This argument is not a source of subfields over some field
        // of the return value. Compute this in any case.
        usedArgs.add(i);
        continue;
      }

      const auto& step = paths[i]->steps()[0];
      if (auto maybeArg = stepToArg(step, metadata)) {
        usedArgs.add(maybeArg.value());
      }
    }
  }

  const auto& inputs = call->inputs();
  ExprVector args(inputs.size());
  float cardinality = 1;
  FunctionSet funcs;
  for (auto i = 0; i < inputs.size(); ++i) {
    const auto& input = inputs[i];
    if (allUsed || usedArgs.contains(i)) {
      args[i] = translateExpr(input);
      cardinality = std::max(cardinality, args[i]->value().cardinality);
      if (args[i]->is(PlanType::kCallExpr)) {
        funcs = funcs | args[i]->as<Call>()->functions();
      }
    } else {
      // Make a null of the type for the unused arg to keep the tree valid.
      const auto& inputType = input->type();
      args[i] = make<Literal>(
          Value(toType(inputType), 1),
          make<velox::Variant>(velox::Variant::null(inputType->kind())));
    }
  }

  auto* name = toName(velox::exec::sanitizeName(call->name()));
  funcs = funcs | functionBits(name);

  if (metadata->explode) {
    auto map = metadata->explode(call, paths);
    folly::F14FastMap<PathCP, ExprCP> translated;
    for (const auto& [path, expr] : map) {
      translated[path] = translateExpr(expr);
    }

    trace(OptimizerOptions::kPreprocess, [&]() {
      std::cout << "Explode=" << lp::ExprPrinter::toText(*call) << std::endl;
      std::cout << "num paths=" << paths.size() << std::endl;
      std::cout << "translated=" << map.size() << std::endl;
      if (!translated.empty()) {
        std::cout << "Set function skyline=" << translated.size() << " "
                  << map.size() << std::endl;
      }
    });

    if (!translated.empty()) {
      functionSubfields_[call] =
          SubfieldProjections{.pathToExpr = std::move(translated)};
      return nullptr;
    }
  }
  auto* callExpr =
      make<Call>(name, Value(toType(call->type()), cardinality), args, funcs);
  return callExpr;
}

ExprCP ToGraph::translateColumn(std::string_view name) {
  auto it = renames_.find(name);
  if (it != renames_.end()) {
    return it->second;
  }
  VELOX_FAIL("Cannot resolve column name: {}", name);
}

ExprVector ToGraph::translateExprs(const std::vector<lp::ExprPtr>& source) {
  ExprVector result{source.size()};
  for (auto i = 0; i < source.size(); ++i) {
    result[i] = translateExpr(source[i]); // NOLINT
  }
  return result;
}

void ToGraph::translateUnnest(const lp::UnnestNode& unnest, bool isNewDt) {
  if (unnest.ordinalityName().has_value()) {
    VELOX_NYI(
        "Unnest ordinality column is not supported in Verax optimizer. Unnest node: {}",
        unnest.id());
  }
  PlanObjectCP leftTable = nullptr;
  ExprVector unnestExprs;
  unnestExprs.reserve(unnest.unnestExpressions().size());
  float maxCardinality = 0;
  for (size_t i = 0; i < unnest.unnestExpressions().size(); ++i) {
    const auto* unnestExpr = translateExpr(unnest.unnestExpressions()[i]);
    unnestExprs.push_back(unnestExpr);
    if (i == 0) {
      leftTable = unnestExpr->singleTable();
    } else if (leftTable && leftTable != unnestExpr->singleTable()) {
      leftTable = nullptr;
    }
    maxCardinality = std::max(maxCardinality, unnestExpr->value().cardinality);
  }

  if (!leftTable) {
    leftTable = currentDt_;
    if (!isNewDt) {
      finalizeDt(*unnest.onlyInput());
    }
  }

  auto* unnestTable = make<UnnestTable>();
  unnestTable->cname = newCName("ut");
  unnestTable->columns.reserve(
      unnest.outputType()->size() - unnest.onlyInput()->outputType()->size());
  for (size_t i = 0; i < unnestExprs.size(); ++i) {
    const auto* unnestExpr = unnestExprs[i];
    const auto& unnestedNames = unnest.unnestedNames()[i];
    for (size_t j = 0; j < unnestedNames.size(); ++j) {
      const auto* unnestedType = unnestExpr->value().type->childAt(j).get();
      // TODO Value cardinality also should be multiplied by the max from all
      // columns average expected number of elements per unnested element.
      // Other Value properties also should be computed.
      Value value{unnestedType, maxCardinality};
      const auto* columnName = toName(unnestedNames[j]);
      auto* column = make<Column>(columnName, unnestTable, value, columnName);
      unnestTable->columns.push_back(column);
      renames_[columnName] = column;
    }
  }

  auto* edge =
      JoinEdge::makeUnnest(leftTable, unnestTable, std::move(unnestExprs));

  planLeaves_[&unnest] = unnestTable;
  currentDt_->tables.push_back(unnestTable);
  currentDt_->tableSet.add(unnestTable);
  currentDt_->joins.push_back(edge);
}

namespace {
struct AggregateDedupKey {
  Name func;
  bool isDistinct;
  ExprCP condition;
  std::span<const ExprCP> args;
  std::span<const ExprCP> orderKeys;
  std::span<const OrderType> orderTypes;

  bool operator==(const AggregateDedupKey& other) const {
    return func == other.func && isDistinct == other.isDistinct &&
        condition == other.condition && std::ranges::equal(args, other.args) &&
        std::ranges::equal(orderKeys, other.orderKeys) &&
        std::ranges::equal(orderTypes, other.orderTypes);
  }
};

struct AggregateDedupHasher {
  size_t operator()(const AggregateDedupKey& key) const {
    size_t hash =
        folly::hasher<uintptr_t>()(reinterpret_cast<uintptr_t>(key.func));

    hash = velox::bits::hashMix(hash, folly::hasher<bool>()(key.isDistinct));

    if (key.condition != nullptr) {
      hash = velox::bits::hashMix(hash, folly::hasher<ExprCP>()(key.condition));
    }

    for (auto& a : key.args) {
      hash = velox::bits::hashMix(hash, folly::hasher<ExprCP>()(a));
    }

    for (auto& k : key.orderKeys) {
      hash = velox::bits::hashMix(hash, folly::hasher<ExprCP>()(k));
    }

    for (auto& t : key.orderTypes) {
      hash = velox::bits::hashMix(hash, folly::hasher<OrderType>()(t));
    }

    return hash;
  }
};
} // namespace

AggregationPlanCP ToGraph::translateAggregation(const lp::AggregateNode& agg) {
  ColumnVector columns;

  ExprVector deduppedGroupingKeys;
  deduppedGroupingKeys.reserve(agg.groupingKeys().size());

  auto newRenames = renames_;

  folly::F14FastMap<ExprCP, ColumnCP> uniqueGroupingKeys;
  for (auto i = 0; i < agg.groupingKeys().size(); ++i) {
    auto name = toName(agg.outputType()->nameOf(i));
    auto* key = translateExpr(agg.groupingKeys()[i]);

    auto it = uniqueGroupingKeys.try_emplace(key).first;
    if (it->second) {
      newRenames[name] = it->second;
    } else {
      if (key->is(PlanType::kColumnExpr)) {
        columns.push_back(key->as<Column>());
      } else {
        auto* column = make<Column>(name, currentDt_, key->value(), name);
        columns.push_back(column);
      }

      deduppedGroupingKeys.emplace_back(key);
      it->second = columns.back();
      newRenames[name] = columns.back();
    }
  }

  AggregateVector deduppedAggregates;
  folly::F14FastMap<AggregateDedupKey, ColumnCP, AggregateDedupHasher>
      uniqueAggregates;

  // The keys for intermediate are the same as for final.
  ColumnVector intermediateColumns = columns;
  for (auto channel : usedChannels(agg)) {
    if (channel < agg.groupingKeys().size()) {
      continue;
    }

    const auto i = channel - agg.groupingKeys().size();
    const auto& aggregate = agg.aggregates()[i];
    ExprVector args = translateExprs(aggregate->inputs());

    FunctionSet funcs;
    std::vector<velox::TypePtr> argTypes;
    for (auto& arg : args) {
      funcs = funcs | arg->functions();
      argTypes.push_back(toTypePtr(arg->value().type));
    }
    ExprCP condition = nullptr;
    if (aggregate->filter()) {
      condition = translateExpr(aggregate->filter());
    }

    auto [orderKeys, orderTypes] = dedupOrdering(aggregate->ordering());

    if (aggregate->isDistinct() && !orderKeys.empty()) {
      VELOX_FAIL(
          "DISTINCT with ORDER BY in same aggregation expression isn't supported yet");
    }

    if (aggregate->isDistinct()) {
      const auto& options = queryCtx()->optimization()->runnerOptions();
      VELOX_CHECK(
          options.numWorkers == 1 && options.numDrivers == 1,
          "DISTINCT option for aggregation is supported only in single worker, single thread mode");
    }

    if (!orderKeys.empty()) {
      const auto& options = queryCtx()->optimization()->runnerOptions();
      VELOX_CHECK(
          options.numWorkers == 1 && options.numDrivers == 1,
          "ORDER BY option for aggregation is supported only in single worker, single thread mode");
    }

    auto aggName = toName(aggregate->name());
    auto name = toName(agg.outputNames()[channel]);

    AggregateDedupKey key{
        aggName,
        aggregate->isDistinct(),
        condition,
        args,
        orderKeys,
        orderTypes};

    auto it = uniqueAggregates.try_emplace(key).first;
    if (it->second) {
      newRenames[name] = it->second;
    } else {
      auto accumulatorType = toType(
          velox::exec::resolveAggregateFunction(aggregate->name(), argTypes)
              .second);
      Value finalValue(toType(aggregate->type()), 1);

      AggregateCP aggregateExpr = make<Aggregate>(
          aggName,
          finalValue,
          std::move(args),
          funcs,
          aggregate->isDistinct(),
          condition,
          accumulatorType,
          std::move(orderKeys),
          std::move(orderTypes));

      auto* column =
          make<Column>(name, currentDt_, aggregateExpr->value(), name);
      columns.push_back(column);

      auto intermediateValue = aggregateExpr->value();
      intermediateValue.type = accumulatorType;
      auto* intermediateColumn =
          make<Column>(name, currentDt_, intermediateValue, name);
      intermediateColumns.push_back(intermediateColumn);

      deduppedAggregates.push_back(aggregateExpr);
      it->second = column;
      newRenames[name] = column;
    }
  }

  renames_ = std::move(newRenames);

  return make<AggregationPlan>(
      std::move(deduppedGroupingKeys),
      std::move(deduppedAggregates),
      std::move(columns),
      std::move(intermediateColumns));
}

ExprCP ToGraph::translateWindow(const lp::WindowExpr* windowExpr) {
  FunctionSet functions;
  ExprVector args;
  args.reserve(windowExpr->inputs().size());
  for (const auto& input : windowExpr->inputs()) {
    args.emplace_back(translateExpr(input));
    functions = functions | args.back()->functions();
  }

  ExprVector partitionKeys;
  partitionKeys.reserve(windowExpr->partitionKeys().size());
  for (const auto& key : windowExpr->partitionKeys()) {
    partitionKeys.emplace_back(translateExpr(key));
    functions = functions | partitionKeys.back()->functions();
  }

  ExprVector orderKeys;
  OrderTypeVector orderTypes;
  orderKeys.reserve(windowExpr->ordering().size());
  orderTypes.reserve(windowExpr->ordering().size());
  for (const auto& sorting : windowExpr->ordering()) {
    orderTypes.emplace_back(toOrderType(sorting.order));
    orderKeys.emplace_back(translateExpr(sorting.expression));
    functions = functions | orderKeys.back()->functions();
  }

  const auto& lpFrame = windowExpr->frame();
  WindowFrame frame;
  frame.type = lpFrame.type;
  frame.startType = lpFrame.startType;
  if (lpFrame.startValue) {
    frame.startValue = translateExpr(lpFrame.startValue);
    functions = functions | frame.startValue->functions();
  }
  frame.endType = lpFrame.endType;
  if (lpFrame.endValue) {
    frame.endValue = translateExpr(lpFrame.endValue);
    functions = functions | frame.endValue->functions();
  }

  const auto* name = toName(windowExpr->name());
  auto value = Value(toType(windowExpr->type()), 1);
  WindowSpec spec{std::move(partitionKeys), std::move(orderKeys), std::move(orderTypes)};
  return make<Window>(
      name,
      value,
      std::move(args),
      functions,
      std::move(spec),
      std::move(frame),
      windowExpr->ignoreNulls());
}

PlanObjectP ToGraph::addOrderBy(const lp::SortNode& order) {
  auto [deduppedOrderKeys, deduppedOrderTypes] =
      dedupOrdering(order.ordering());

  currentDt_->orderKeys = std::move(deduppedOrderKeys);
  currentDt_->orderTypes = std::move(deduppedOrderTypes);

  return currentDt_;
}

namespace {

// Fills 'leftKeys' and 'rightKeys's from 'conjuncts' so that
// equalities with one side only depending on 'right' go to
// 'rightKeys' and the other side not depending on 'right' goes to
// 'leftKeys'. The left side may depend on more than one table. The
// tables 'leftKeys' depend on are returned in 'allLeft'. The
// conjuncts that are not equalities or have both sides depending
// on right and something else are left in 'conjuncts'.
void extractNonInnerJoinEqualities(
    Name eq,
    ExprVector& conjuncts,
    PlanObjectCP right,
    ExprVector& leftKeys,
    ExprVector& rightKeys,
    PlanObjectSet& allLeft) {
  for (auto i = 0; i < conjuncts.size(); ++i) {
    const auto* conjunct = conjuncts[i];
    if (isCallExpr(conjunct, eq)) {
      const auto* eq = conjunct->as<Call>();
      const auto leftTables = eq->argAt(0)->allTables();
      const auto rightTables = eq->argAt(1)->allTables();
      if (rightTables.size() == 1 && rightTables.contains(right) &&
          !leftTables.contains(right)) {
        allLeft.unionSet(leftTables);
        leftKeys.push_back(eq->argAt(0));
        rightKeys.push_back(eq->argAt(1));
        conjuncts.erase(conjuncts.begin() + i);
        --i;
      } else if (
          leftTables.size() == 1 && leftTables.contains(right) &&
          !rightTables.contains(right)) {
        allLeft.unionSet(rightTables);
        leftKeys.push_back(eq->argAt(1));
        rightKeys.push_back(eq->argAt(0));
        conjuncts.erase(conjuncts.begin() + i);
        --i;
      }
    }
  }
}

} // namespace

void ToGraph::translateJoin(const lp::JoinNode& join) {
  const auto& joinLeft = join.left();
  const auto& joinRight = join.right();

  const auto joinType = join.joinType();
  const bool isInner = joinType == lp::JoinType::kInner;

  // TODO Allow mixing Unnest with Join in a single DT.
  // https://github.com/facebookexperimental/verax/issues/286
  const auto allowedInDt = allow(PlanType::kJoinNode);
  makeQueryGraph(*joinLeft, allowedInDt);

  // For an inner join a join tree on the right can be flattened, for all other
  // kinds it must be kept together in its own dt.

  DerivedTableP previousDt = nullptr;
  if (isNondeterministicWrap_) {
    previousDt = currentDt_;
    currentDt_ = newDt();

    isNondeterministicWrap_ = false;
  }
  makeQueryGraph(*joinRight, isInner ? allowedInDt : 0);

  if (previousDt) {
    finalizeDt(*joinRight, previousDt);
  }

  ExprVector conjuncts;
  translateConjuncts(join.condition(), conjuncts);

  if (isInner) {
    currentDt_->conjuncts.insert(
        currentDt_->conjuncts.end(), conjuncts.begin(), conjuncts.end());
  } else {
    const bool leftOptional =
        joinType == lp::JoinType::kRight || joinType == lp::JoinType::kFull;
    const bool rightOptional =
        joinType == lp::JoinType::kLeft || joinType == lp::JoinType::kFull;

    // If non-inner, and many tables on the right they are one dt. If a single
    // table then this too is the last in 'tables'.
    auto rightTable = currentDt_->tables.back();

    ExprVector leftKeys;
    ExprVector rightKeys;
    PlanObjectSet leftTables;
    extractNonInnerJoinEqualities(
        equality_, conjuncts, rightTable, leftKeys, rightKeys, leftTables);

    auto leftTableVector = leftTables.toObjects();

    auto* edge = make<JoinEdge>(
        leftTableVector.size() == 1 ? leftTableVector[0] : nullptr,
        rightTable,
        JoinEdge::Spec{
            .filter = std::move(conjuncts),
            .leftOptional = leftOptional,
            .rightOptional = rightOptional});
    currentDt_->joins.push_back(edge);
    for (auto i = 0; i < leftKeys.size(); ++i) {
      edge->addEquality(leftKeys[i], rightKeys[i]);
    }
  }
}

DerivedTableP ToGraph::newDt() {
  auto* dt = make<DerivedTable>();
  dt->cname = newCName("dt");
  return dt;
}

PlanObjectP ToGraph::wrapInDt(const lp::LogicalPlanNode& node) {
  DerivedTableP previousDt = currentDt_;

  currentDt_ = newDt();
  makeQueryGraph(node, kAllAllowedInDt);

  finalizeDt(node, previousDt);

  return currentDt_;
}

void ToGraph::finalizeDt(
    const lp::LogicalPlanNode& node,
    DerivedTableP outerDt) {
  DerivedTableP dt = currentDt_;
  setDtUsedOutput(dt, node);

  currentDt_ = outerDt != nullptr ? outerDt : newDt();
  currentDt_->tables.push_back(dt);
  currentDt_->tableSet.add(dt);

  dt->makeInitialPlan();
}

PlanObjectP ToGraph::makeBaseTable(const lp::TableScanNode& tableScan) {
  const auto* schemaTable =
      schema_.findTable(tableScan.connectorId(), tableScan.tableName());
  VELOX_CHECK_NOT_NULL(
      schemaTable,
      "Table not found: {} via connector {}",
      tableScan.tableName(),
      tableScan.connectorId());

  auto* baseTable = make<BaseTable>();
  baseTable->cname = newCName("t");
  baseTable->schemaTable = schemaTable;
  planLeaves_[&tableScan] = baseTable;

  auto channels = usedChannels(tableScan);
  const auto& type = tableScan.outputType();
  const auto& names = tableScan.columnNames();
  for (auto i : channels) {
    VELOX_DCHECK_LT(i, type->size());

    const auto& name = names[i];
    auto schemaColumn = schemaTable->findColumn(name);
    auto value = schemaColumn->value();
    auto* column = make<Column>(
        toName(name),
        baseTable,
        value,
        toName(type->nameOf(i)),
        schemaColumn->name());
    baseTable->columns.push_back(column);

    const auto kind = column->value().type->kind();
    if (kind == velox::TypeKind::ARRAY || kind == velox::TypeKind::ROW ||
        kind == velox::TypeKind::MAP) {
      BitSet allPaths;
      if (controlSubfields_.hasColumn(&tableScan, i)) {
        baseTable->controlSubfields.ids.push_back(column->id());
        allPaths = controlSubfields_.nodeFields[&tableScan].resultPaths[i];
        baseTable->controlSubfields.subfields.push_back(allPaths);
      }
      if (payloadSubfields_.hasColumn(&tableScan, i)) {
        baseTable->payloadSubfields.ids.push_back(column->id());
        auto payloadPaths =
            payloadSubfields_.nodeFields[&tableScan].resultPaths[i];
        baseTable->payloadSubfields.subfields.push_back(payloadPaths);
        allPaths.unionSet(payloadPaths);
      }
      if (options_.pushdownSubfields) {
        Path::subfieldSkyline(allPaths);
        if (!allPaths.empty()) {
          trace(OptimizerOptions::kPreprocess, [&]() {
            std::cout << "Subfields: " << baseTable->cname << "."
                      << baseTable->schemaTable->name << " " << column->name()
                      << ":" << allPaths.size() << std::endl;
          });
          makeSubfieldColumns(baseTable, column, allPaths);
        }
      }
    }

    renames_[type->nameOf(i)] = column;
  }

  auto* optimization = queryCtx()->optimization();

  optimization->filterUpdated(baseTable, false);

  ColumnVector top;
  folly::F14FastMap<ColumnCP, velox::TypePtr> map;
  auto scanType = optimization->subfieldPushdownScanType(
      baseTable, baseTable->columns, top, map);

  optimization->setLeafSelectivity(*baseTable, scanType);
  currentDt_->tables.push_back(baseTable);
  currentDt_->tableSet.add(baseTable);
  return baseTable;
}

PlanObjectP ToGraph::makeValuesTable(const lp::ValuesNode& values) {
  auto* valuesTable = make<ValuesTable>(values);
  valuesTable->cname = newCName("vt");
  planLeaves_[&values] = valuesTable;

  auto channels = usedChannels(values);
  const auto& type = values.outputType();
  const auto& names = values.outputType()->names();
  const auto cardinality = valuesTable->cardinality();
  for (auto i : channels) {
    VELOX_DCHECK_LT(i, type->size());

    const auto& name = names[i];
    Value value{toType(type->childAt(i)), cardinality};
    const auto* columnName = toName(name);
    auto* column = make<Column>(columnName, valuesTable, value, columnName);
    valuesTable->columns.push_back(column);

    renames_[name] = column;
  }

  currentDt_->tables.push_back(valuesTable);
  currentDt_->tableSet.add(valuesTable);
  return valuesTable;
}

namespace {
const velox::Type* pathType(const velox::Type* type, PathCP path) {
  for (auto& step : path->steps()) {
    switch (step.kind) {
      case StepKind::kField:
        if (step.field) {
          type = type->childAt(type->as<velox::TypeKind::ROW>().getChildIdx(
                                   step.field))
                     .get();
          break;
        }
        type = type->childAt(step.id).get();
        break;
      case StepKind::kSubscript:
        type =
            type->childAt(type->kind() == velox::TypeKind::ARRAY ? 0 : 1).get();
        break;
      default:
        VELOX_NYI();
    }
  }
  return type;
}
} // namespace

void ToGraph::makeSubfieldColumns(
    BaseTable* baseTable,
    ColumnCP column,
    const BitSet& paths) {
  SubfieldProjections projections;
  auto* ctx = queryCtx();
  float card =
      baseTable->schemaTable->cardinality * baseTable->filterSelectivity;
  paths.forEach([&](auto id) {
    auto* path = ctx->pathById(id);
    auto type = pathType(column->value().type, path);
    Value value(type, card);
    auto name = fmt::format("{}.{}", column->name(), path->toString());
    auto* subcolumn = make<Column>(
        toName(name), baseTable, value, nullptr, nullptr, column, path);
    baseTable->columns.push_back(subcolumn);
    projections.pathToExpr[path] = subcolumn;
  });
  allColumnSubfields_[column] = std::move(projections);
}

PlanObjectP ToGraph::addProjection(const lp::ProjectNode* project) {
  exprSource_ = project->onlyInput().get();
  const auto& names = project->names();
  const auto& exprs = project->expressions();
  auto channels = usedChannels(*project);
  trace(OptimizerOptions::kPreprocess, [&]() {
    for (auto i = 0; i < exprs.size(); ++i) {
      if (std::ranges::find(channels, i) == channels.end()) {
        std::cout << "P=" << project->id()
                  << " dropped projection name=" << names[i] << " = "
                  << lp::ExprPrinter::toText(*exprs[i]) << std::endl;
      }
    }
  });

  for (auto i : channels) {
    if (exprs[i]->isInputReference()) {
      const auto& name =
          exprs[i]->asUnchecked<lp::InputReferenceExpr>()->name();
      // A variable projected to itself adds no renames. Inputs contain this
      // all the time.
      if (name == names[i]) {
        continue;
      }
    }

    auto expr = translateExpr(exprs.at(i));
    renames_[names[i]] = expr;
  }

  return currentDt_;
}

PlanObjectP ToGraph::addFilter(const lp::FilterNode* filter) {
  exprSource_ = filter->onlyInput().get();

  ExprVector flat;
  translateConjuncts(filter->predicate(), flat);

  if (currentDt_->hasAggregation()) {
    currentDt_->having.insert(
        currentDt_->having.end(), flat.begin(), flat.end());
  } else {
    currentDt_->conjuncts.insert(
        currentDt_->conjuncts.end(), flat.begin(), flat.end());
  }

  return currentDt_;
}

PlanObjectP ToGraph::addAggregation(const lp::AggregateNode& aggNode) {
  currentDt_->aggregation = translateAggregation(aggNode);
  return currentDt_;
}

PlanObjectP ToGraph::addLimit(const lp::LimitNode& limitNode) {
  if (currentDt_->hasLimit()) {
    currentDt_->offset += limitNode.offset();

    if (currentDt_->limit <= limitNode.offset()) {
      currentDt_->limit = 0;
    } else {
      currentDt_->limit =
          std::min(limitNode.count(), currentDt_->limit - limitNode.offset());
    }
  } else {
    currentDt_->limit = limitNode.count();
    currentDt_->offset = limitNode.offset();
  }

  return currentDt_;
}

namespace {

bool hasNondeterministic(const lp::ExprPtr& expr) {
  if (expr->isCall()) {
    const auto* call = expr->asUnchecked<lp::CallExpr>();
    if (functionBits(toName(call->name()))
            .contains(FunctionSet::kNonDeterministic)) {
      return true;
    }
  }
  return std::ranges::any_of(expr->inputs(), hasNondeterministic);
}

} // namespace

DerivedTableP ToGraph::translateSetJoin(
    const lp::SetNode& set,
    DerivedTableP setDt) {
  auto previousDt = currentDt_;
  currentDt_ = setDt;
  for (auto& input : set.inputs()) {
    wrapInDt(*input);
  }

  const bool exists = set.operation() == lp::SetOperation::kIntersect;
  const bool anti = set.operation() == lp::SetOperation::kExcept;

  VELOX_CHECK(exists || anti);

  const auto* left = setDt->tables[0]->as<DerivedTable>();

  for (auto i = 1; i < setDt->tables.size(); ++i) {
    const auto* right = setDt->tables[i]->as<DerivedTable>();

    auto* joinEdge = exists ? JoinEdge::makeExists(left, right)
                            : JoinEdge::makeNotExists(left, right);
    for (auto i = 0; i < left->columns.size(); ++i) {
      joinEdge->addEquality(left->columns[i], right->columns[i]);
    }

    setDt->joins.push_back(joinEdge);
  }

  const auto& type = set.outputType();
  ExprVector exprs;
  ColumnVector columns;
  for (auto i = 0; i < type->size(); ++i) {
    exprs.push_back(left->columns[i]);
    const auto* columnName = toName(type->nameOf(i));
    columns.push_back(
        make<Column>(columnName, setDt, exprs.back()->value(), columnName));
    renames_[type->nameOf(i)] = columns.back();
  }

  setDt->aggregation =
      make<AggregationPlan>(exprs, AggregateVector{}, columns, columns);
  for (auto& c : columns) {
    setDt->exprs.push_back(c);
  }
  setDt->columns = columns;
  setDt->makeInitialPlan();
  currentDt_ = previousDt;
  return setDt;
}

void ToGraph::makeUnionDistributionAndStats(
    DerivedTableP setDt,
    DerivedTableP innerDt) {
  if (setDt->distribution == nullptr) {
    setDt->distribution = make<Distribution>();
  }
  if (innerDt == nullptr) {
    innerDt = setDt;
  }
  if (innerDt->children.empty()) {
    VELOX_CHECK_EQ(
        innerDt->columns.size(),
        setDt->columns.size(),
        "Union inputs must have same arity also after pruning");

    auto plan = innerDt->bestInitialPlan()->op;

    setDt->cardinality += plan->resultCardinality();
    for (auto i = 0; i < setDt->columns.size(); ++i) {
      // The Column is created in setDt before all branches are planned so the
      // value is mutated here.
      auto mutableValue =
          const_cast<float*>(&setDt->columns[i]->value().cardinality);
      *mutableValue += plan->columns()[i]->value().cardinality;
    }
  } else {
    for (auto& child : innerDt->children) {
      makeUnionDistributionAndStats(setDt, child);
    }
  }
}

DerivedTableP ToGraph::translateUnion(
    const lp::SetNode& set,
    DerivedTableP setDt,
    bool isTopLevel,
    bool& isLeftLeaf) {
  auto initialRenames = std::move(renames_);
  QGVector<DerivedTableP> children;
  DerivedTableP previousDt = currentDt_;
  for (auto& input : set.inputs()) {
    renames_ = initialRenames;

    currentDt_ = newDt();

    auto& newDt = currentDt_;

    auto isUnionLike =
        [](const lp::LogicalPlanNode& node) -> const lp::SetNode* {
      if (node.kind() == lp::NodeKind::kSet) {
        const auto* set = node.asUnchecked<lp::SetNode>();
        if (set->operation() == lp::SetOperation::kUnion ||
            set->operation() == lp::SetOperation::kUnionAll) {
          return set;
        }
      }

      return nullptr;
    };

    if (auto* setNode = isUnionLike(*input)) {
      auto inner = translateUnion(*setNode, setDt, false, isLeftLeaf);
      children.push_back(inner);
    } else {
      makeQueryGraph(*input, kAllAllowedInDt);

      const auto& type = input->outputType();

      if (isLeftLeaf) {
        // This is the left leaf of a union tree.
        for (auto i : usedChannels(*input)) {
          const auto& name = type->nameOf(i);

          ExprCP inner = translateColumn(name);
          newDt->exprs.push_back(inner);

          // The top dt has the same columns as all the unioned dts.
          const auto* columnName = toName(name);
          auto* outer =
              make<Column>(columnName, setDt, inner->value(), columnName);
          setDt->columns.push_back(outer);
          newDt->columns.push_back(outer);
        }
        isLeftLeaf = false;
      } else {
        for (auto i : usedChannels(*input)) {
          ExprCP inner = translateColumn(type->nameOf(i));
          newDt->exprs.push_back(inner);
        }

        // Same outward facing columns as the top dt of union.
        newDt->columns = setDt->columns;
      }

      newDt->makeInitialPlan();
      children.push_back(newDt);
    }
  }

  currentDt_ = previousDt;
  if (isTopLevel) {
    setDt->children = std::move(children);
    setDt->setOp = set.operation();

    makeUnionDistributionAndStats(setDt);

    renames_ = std::move(initialRenames);
    for (const auto* column : setDt->columns) {
      renames_[column->name()] = column;
    }
  } else {
    setDt = newDt();
    setDt->children = std::move(children);
    setDt->setOp = set.operation();
  }
  return setDt;
}

DerivedTableP ToGraph::makeQueryGraph(const lp::LogicalPlanNode& logicalPlan) {
  markAllSubfields(logicalPlan);

  currentDt_ = newDt();
  makeQueryGraph(logicalPlan, kAllAllowedInDt);
  return currentDt_;
}

namespace {
// Removes 'op' from the set of operators allowed in the current derived
// table. makeQueryGraph() starts a new derived table if it finds an operator
// that does not belong to the mask.
uint64_t makeDtIf(uint64_t mask, PlanType op) {
  return mask & ~(1UL << static_cast<uint32_t>(op));
}
} // namespace

PlanObjectP ToGraph::makeQueryGraph(
    const lp::LogicalPlanNode& node,
    uint64_t allowedInDt) {
  ToGraphContext ctx{&node};
  velox::ExceptionContextSetter exceptionContext{makeExceptionContext(&ctx)};
  switch (node.kind()) {
    case lp::NodeKind::kValues:
      return makeValuesTable(*node.asUnchecked<lp::ValuesNode>());

    case lp::NodeKind::kTableScan:
      return makeBaseTable(*node.asUnchecked<lp::TableScanNode>());

    case lp::NodeKind::kFilter: {
      // Multiple filters are allowed before a limit. If DT has a groupBy, then
      // filter is added to 'having', otherwise, to 'conjuncts'.
      const auto* filter = node.asUnchecked<lp::FilterNode>();

      if (!isNondeterministicWrap_ &&
          hasNondeterministic(filter->predicate())) {
        // Force wrap the filter and its input inside a dt so the filter
        // does not get mixed with parent nodes.
        makeQueryGraph(*node.onlyInput(), allowedInDt);

        if (currentDt_->hasLimit()) {
          finalizeDt(*node.onlyInput());
        }

        addFilter(filter);
        finalizeDt(node);

        isNondeterministicWrap_ = true;
        return currentDt_;
      }

      isNondeterministicWrap_ = false;
      makeQueryGraph(*node.onlyInput(), allowedInDt);

      if (currentDt_->hasLimit()) {
        finalizeDt(*node.onlyInput());
      }
      return addFilter(filter);
    }

    case lp::NodeKind::kProject:
      // A project is always allowed in a DT. Multiple projects are combined.
      makeQueryGraph(*node.onlyInput(), allowedInDt);
      return addProjection(node.asUnchecked<lp::ProjectNode>());

    case lp::NodeKind::kAggregate:
      if (!contains(allowedInDt, PlanType::kAggregationNode)) {
        return wrapInDt(node);
      }

      // A single groupBy is allowed before a limit. If arrives after orderBy,
      // then orderBy is dropped. If arrives after limit, then starts a new DT.

      makeQueryGraph(*node.onlyInput(), allowedInDt);

      if (currentDt_->hasAggregation() || currentDt_->hasLimit()) {
        finalizeDt(*node.onlyInput());
      } else if (currentDt_->hasOrderBy()) {
        currentDt_->orderKeys.clear();
        currentDt_->orderTypes.clear();
      }

      addAggregation(*node.asUnchecked<lp::AggregateNode>());

      return currentDt_;

    case lp::NodeKind::kJoin:
      if (!contains(allowedInDt, PlanType::kJoinNode)) {
        return wrapInDt(node);
      }

      translateJoin(*node.asUnchecked<lp::JoinNode>());
      return currentDt_;

    case lp::NodeKind::kSort:
      // Multiple orderBys are allowed before a limit. Last one wins. Previous
      // are dropped. If arrives after limit, then starts a new DT.

      makeQueryGraph(*node.onlyInput(), allowedInDt);

      if (currentDt_->hasLimit()) {
        finalizeDt(*node.onlyInput());
      }

      return addOrderBy(*node.asUnchecked<lp::SortNode>());

    case lp::NodeKind::kLimit: {
      // Multiple limits are allowed. If already present, then it is combined
      // with the new limit.
      makeQueryGraph(*node.onlyInput(), allowedInDt);
      return addLimit(*node.asUnchecked<lp::LimitNode>());
    }

    case lp::NodeKind::kSet: {
      auto* setDt = newDt();

      auto* set = node.asUnchecked<lp::SetNode>();
      if (set->operation() == lp::SetOperation::kUnion ||
          set->operation() == lp::SetOperation::kUnionAll) {
        bool isLeftLeaf = true;
        translateUnion(*set, setDt, true, isLeftLeaf);
      } else {
        translateSetJoin(*set, setDt);
      }
      currentDt_->tables.push_back(setDt);
      currentDt_->tableSet.add(setDt);
      return currentDt_;
    }

    case lp::NodeKind::kUnnest: {
      if (!contains(allowedInDt, PlanType::kUnnestTableNode)) {
        return wrapInDt(node);
      }

      // Multiple unnest is allowed in a DT.
      // If arrives after groupBy, orderBy, limit then starts a new DT.
      const auto& input = *node.onlyInput();
      makeQueryGraph(input, allowedInDt);

      const bool isNewDt = currentDt_->hasAggregation() ||
          currentDt_->hasOrderBy() || currentDt_->hasLimit();
      if (isNewDt) {
        finalizeDt(input);
      }
      translateUnnest(*node.asUnchecked<lp::UnnestNode>(), isNewDt);
      return currentDt_;
    }

    default:
      VELOX_NYI(
          "Unsupported PlanNode {}", lp::NodeKindName::toName(node.kind()));
  }
}

std::pair<ExprVector, OrderTypeVector> ToGraph::dedupOrdering(
    const std::vector<lp::SortingField>& ordering) {
  ExprVector deduppedOrderKeys;
  OrderTypeVector deduppedOrderTypes;
  deduppedOrderKeys.reserve(ordering.size());
  deduppedOrderTypes.reserve(ordering.size());

  folly::F14FastSet<ExprCP> uniqueOrderKeys;
  for (const auto& field : ordering) {
    const auto* key = translateExpr(field.expression);
    if (!uniqueOrderKeys.emplace(key).second) {
      continue;
    }
    deduppedOrderKeys.push_back(key);
    deduppedOrderTypes.push_back(toOrderType(field.order));
  }

  return {std::move(deduppedOrderKeys), std::move(deduppedOrderTypes)};
}

// Debug helper functions. Must be extern to be callable from debugger.

extern std::string leString(const lp::Expr* e) {
  return lp::ExprPrinter::toText(*e);
}

extern std::string lpString(const lp::LogicalPlanNode* p) {
  return lp::PlanPrinter::toText(*p);
}

} // namespace facebook::axiom::optimizer<|MERGE_RESOLUTION|>--- conflicted
+++ resolved
@@ -15,10 +15,7 @@
  */
 
 #include <velox/common/base/Exceptions.h>
-<<<<<<< HEAD
 #include <algorithm>
-=======
->>>>>>> dad1148b
 #include <iostream>
 #include <utility>
 #include "axiom/logical_plan/ExprPrinter.h"
@@ -81,17 +78,6 @@
   return e;
 }
 
-OrderType toOrderType(const logical_plan::SortOrder& order) {
-  if (order.isAscending() && order.isNullsFirst()) {
-    return OrderType::kAscNullsFirst;
-  } else if (order.isAscending() && !order.isNullsFirst()) {
-    return OrderType::kAscNullsLast;
-  } else if (!order.isAscending() && order.isNullsFirst()) {
-    return OrderType::kDescNullsFirst;
-  } else {
-    return OrderType::kDescNullsLast;
-  }
-}
 } // namespace
 
 ToGraph::ToGraph(
