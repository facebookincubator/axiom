/*
 * Copyright (c) Meta Platforms, Inc. and its affiliates.
 *
 * Licensed under the Apache License, Version 2.0 (the "License");
 * you may not use this file except in compliance with the License.
 * You may obtain a copy of the License at
 *
 *     http://www.apache.org/licenses/LICENSE-2.0
 *
 * Unless required by applicable law or agreed to in writing, software
 * distributed under the License is distributed on an "AS IS" BASIS,
 * WITHOUT WARRANTIES OR CONDITIONS OF ANY KIND, either express or implied.
 * See the License for the specific language governing permissions and
 * limitations under the License.
 */

#include <iostream>
#include "axiom/logical_plan/ExprPrinter.h"
#include "axiom/logical_plan/PlanPrinter.h"
#include "axiom/optimizer/FunctionRegistry.h"
#include "axiom/optimizer/Optimization.h"
#include "axiom/optimizer/Plan.h"
#include "axiom/optimizer/PlanUtils.h"
#include "velox/exec/AggregateFunctionRegistry.h"
#include "velox/expression/ConstantExpr.h"
#include "velox/expression/Expr.h"
#include "velox/expression/FunctionSignature.h"
#include "velox/functions/FunctionRegistry.h"

namespace facebook::axiom::optimizer {
namespace {

namespace lp = facebook::axiom::logical_plan;

OrderType toOrderType(lp::SortOrder sort) {
  if (sort.isAscending()) {
    return sort.isNullsFirst() ? OrderType::kAscNullsFirst
                               : OrderType::kAscNullsLast;
  }
  return sort.isNullsFirst() ? OrderType::kDescNullsFirst
                             : OrderType::kDescNullsLast;
}

/// Trace info to add to exception messages.
struct ToGraphContext {
  explicit ToGraphContext(const lp::Expr* e) : expr{e} {}

  explicit ToGraphContext(const lp::LogicalPlanNode* n) : node{n} {}

  const lp::Expr* expr{nullptr};
  const lp::LogicalPlanNode* node{nullptr};
};

std::string toGraphMessage(
    velox::VeloxException::Type exceptionType,
    void* arg) {
  auto ctx = reinterpret_cast<ToGraphContext*>(arg);
  if (ctx->expr != nullptr) {
    return fmt::format("Expr: {}", lp::ExprPrinter::toText(*ctx->expr));
  }
  if (ctx->node != nullptr) {
    return fmt::format(
        "Node: [{}] {}\n",
        ctx->node->id(),
        lp::PlanPrinter::summarizeToText(*ctx->node));
  }
  return "";
}

velox::ExceptionContext makeExceptionContext(ToGraphContext* ctx) {
  velox::ExceptionContext e;
  e.messageFunc = toGraphMessage;
  e.arg = ctx;
  return e;
}
} // namespace

ToGraph::ToGraph(
    const Schema& schema,
    velox::core::ExpressionEvaluator& evaluator,
    const OptimizerOptions& options)
    : schema_{schema},
      evaluator_{evaluator},
      options_{options},
      equality_{toName(FunctionRegistry::instance()->equality())} {
  auto* registry = FunctionRegistry::instance();

  const auto& reversibleFunctions = registry->reversibleFunctions();
  for (const auto& [name, reverseName] : reversibleFunctions) {
    reversibleFunctions_[toName(name)] = toName(reverseName);
    reversibleFunctions_[toName(reverseName)] = toName(name);
  }

  reversibleFunctions_[SpecialFormCallNames::kAnd] = SpecialFormCallNames::kAnd;
  reversibleFunctions_[SpecialFormCallNames::kOr] = SpecialFormCallNames::kOr;

  if (auto elementAt = registry->elementAt()) {
    elementAt_ = toName(elementAt.value());
  }

  if (auto subscript = registry->subscript()) {
    subscript_ = toName(subscript.value());
  }

  if (auto cardinality = registry->cardinality()) {
    cardinality_ = toName(cardinality.value());
  }
}

void ToGraph::setDtOutput(
    DerivedTableP dt,
    const lp::LogicalPlanNode& logicalPlan) {
  const auto& outputType = logicalPlan.outputType();
  for (auto i = 0; i < outputType->size(); ++i) {
    const auto& type = outputType->childAt(i);
    const auto& name = outputType->nameOf(i);

    auto inner = translateColumn(name);
    dt->exprs.push_back(inner);

    Value value(toType(type), 0);
    const auto* columnName = toName(name);
    auto* outer = make<Column>(columnName, dt, value, columnName);
    dt->columns.push_back(outer);
    renames_[name] = outer;
  }
}

void ToGraph::setDtUsedOutput(
    DerivedTableP dt,
    const lp::LogicalPlanNode& node) {
  const auto& type = node.outputType();
  for (auto i : usedChannels(node)) {
    const auto& name = type->nameOf(i);

    const auto* inner = translateColumn(name);
    dt->exprs.push_back(inner);

    const auto* columnName = toName(name);
    const auto* outer =
        make<Column>(columnName, dt, inner->value(), columnName);
    dt->columns.push_back(outer);
    renames_[name] = outer;
  }
}

namespace {
bool isConstantTrue(ExprCP expr) {
  if (expr->isNot(PlanType::kLiteralExpr)) {
    return false;
  }

  const auto& variant = expr->as<Literal>()->literal();
  return variant.kind() == velox::TypeKind::BOOLEAN && !variant.isNull() &&
      variant.value<bool>();
}
} // namespace

void ToGraph::translateConjuncts(const lp::ExprPtr& input, ExprVector& flat) {
  if (!input) {
    return;
  }
  if (isSpecialForm(input, lp::SpecialForm::kAnd)) {
    for (auto& child : input->inputs()) {
      translateConjuncts(child, flat);
    }
  } else {
    auto translatedExpr = translateExpr(input);
    if (!isConstantTrue(translatedExpr)) {
      flat.push_back(translatedExpr);
    }
  }
}

ExprCP ToGraph::tryFoldConstant(
    const velox::TypePtr& returnType,
    std::string_view callName,
    const ExprVector& literals) {
  try {
    Value value(toType(returnType), 1);
    auto* veraxExpr = make<Call>(
        PlanType::kCallExpr, toName(callName), value, literals, FunctionSet());
    auto typedExpr = queryCtx()->optimization()->toTypedExpr(veraxExpr);
    auto exprSet = evaluator_.compile(typedExpr);
    auto first = exprSet->exprs().front().get();
    if (auto constantExpr =
            dynamic_cast<const velox::exec::ConstantExpr*>(first)) {
      auto typed = std::make_shared<lp::ConstantExpr>(
          constantExpr->type(),
          std::make_shared<velox::Variant>(
              constantExpr->value()->variantAt(0)));

      return makeConstant(*typed);
    }
  } catch (const std::exception&) {
    // Swallow exception.
  }

  return nullptr;
}

bool ToGraph::isSubfield(
    const lp::ExprPtr& expr,
    Step& step,
    lp::ExprPtr& input) {
  if (isSpecialForm(expr, lp::SpecialForm::kDereference)) {
    step.kind = StepKind::kField;
    auto maybeIndex =
        maybeIntegerLiteral(expr->inputAt(1)->asUnchecked<lp::ConstantExpr>());
    Name name = nullptr;
    int64_t id = 0;
    auto& rowType = expr->inputAt(0)->type()->as<velox::TypeKind::ROW>();
    if (maybeIndex.has_value()) {
      id = maybeIndex.value();
      name = toName(rowType.nameOf(maybeIndex.value()));
    } else {
      auto& field = expr->inputAt(1)->asUnchecked<lp::ConstantExpr>()->value();
      name = toName(field->value<velox::TypeKind::VARCHAR>());
      id = rowType.getChildIdx(name);
    }
    step.field = name;
    step.id = id;
    input = expr->inputAt(0);
    return true;
  }

  if (expr->isCall()) {
    const auto* call = expr->asUnchecked<lp::CallExpr>();
    auto name = toName(call->name());
    if (name == subscript_ || name == elementAt_) {
      auto subscript = translateExpr(call->inputAt(1));
      if (subscript->is(PlanType::kLiteralExpr)) {
        step.kind = StepKind::kSubscript;
        auto& literal = subscript->as<Literal>()->literal();
        switch (subscript->value().type->kind()) {
          case velox::TypeKind::VARCHAR:
            step.field = toName(literal.value<velox::TypeKind::VARCHAR>());
            break;
          case velox::TypeKind::BIGINT:
          case velox::TypeKind::INTEGER:
          case velox::TypeKind::SMALLINT:
          case velox::TypeKind::TINYINT:
            step.id = integerValue(&literal);
            break;
          default:
            VELOX_UNREACHABLE();
        }
        input = expr->inputAt(0);
        return true;
      }
      return false;
    }
    if (name == cardinality_) {
      step.kind = StepKind::kCardinality;
      input = expr->inputAt(0);
      return true;
    }
  }
  return false;
}

void ToGraph::getExprForField(
    const lp::Expr* field,
    lp::ExprPtr& resultExpr,
    ColumnCP& resultColumn,
    const lp::LogicalPlanNode*& context) {
  while (context) {
    const auto& name = field->asUnchecked<lp::InputReferenceExpr>()->name();
    auto ordinal = context->outputType()->getChildIdx(name);
    if (context->is(lp::NodeKind::kProject)) {
      const auto* project = context->asUnchecked<lp::ProjectNode>();
      auto& def = project->expressions()[ordinal];
      context = context->inputAt(0).get();
      if (def->isInputReference()) {
        const auto* innerField = def->asUnchecked<lp::InputReferenceExpr>();
        field = innerField;
        continue;
      }
      resultExpr = def;
      return;
    }

    const auto& sources = context->inputs();

    const bool checkInContext = [&] {
      if (context->is(lp::NodeKind::kUnnest)) {
        const auto* unnest = context->asUnchecked<lp::UnnestNode>();
        return ordinal >= unnest->onlyInput()->outputType()->size();
      }
      return sources.empty();
    }();

    if (checkInContext) {
      const auto* leaf = findLeaf(context);
      auto it = renames_.find(name);
      VELOX_CHECK(it != renames_.end());
      const auto* maybeColumn = it->second;
      VELOX_CHECK(maybeColumn->is(PlanType::kColumnExpr));
      resultColumn = maybeColumn->as<Column>();
      resultExpr = nullptr;
      context = nullptr;
      const auto* relation = resultColumn->relation();
      VELOX_CHECK_NOT_NULL(relation);
      if (relation->is(PlanType::kTableNode) ||
          relation->is(PlanType::kValuesTableNode) ||
          relation->is(PlanType::kUnnestTableNode)) {
        VELOX_CHECK(leaf == relation);
      }
      return;
    }

    for (const auto& source : sources) {
      const auto& row = source->outputType();
      if (auto maybe = row->getChildIdxIfExists(name)) {
        context = source.get();
        break;
      }
    }
  }
  VELOX_FAIL();
}

std::optional<ExprCP> ToGraph::translateSubfield(const lp::ExprPtr& inputExpr) {
  std::vector<Step> steps;
  auto* source = exprSource_;
  auto expr = inputExpr;

  for (;;) {
    lp::ExprPtr input;
    Step step;
    VELOX_CHECK_NOT_NULL(expr);
    bool isStep = isSubfield(expr, step, input);
    if (!isStep) {
      if (steps.empty()) {
        return std::nullopt;
      }

      // if this is a field we follow to the expr assigning the field if any.
      ColumnCP column = nullptr;
      if (expr->isInputReference()) {
        getExprForField(expr.get(), expr, column, source);
        if (expr) {
          continue;
        }
      }

      SubfieldProjections* skyline = nullptr;
      if (column) {
        auto it = allColumnSubfields_.find(column);
        if (it != allColumnSubfields_.end()) {
          skyline = &it->second;
        }
      } else {
        ensureFunctionSubfields(expr);
        auto call = expr->asUnchecked<lp::CallExpr>();
        auto it = functionSubfields_.find(call);
        if (it != functionSubfields_.end()) {
          skyline = &it->second;
        }
      }

      // 'steps is a path. 'skyline' is a map from path to Expr. If no prefix
      // of steps occurs in skyline, then the item referenced by steps is not
      // materialized. Otherwise, the prefix that matches one in skyline is
      // replaced by the Expr from skyline and the tail of 'steps' are tagged
      // on the Expr. If skyline is empty, then 'steps' simply becomes a
      // nested sequence of getters.
      auto originalExprSource = exprSource_;
      SCOPE_EXIT {
        exprSource_ = originalExprSource;
      };
      exprSource_ = source;
      return makeGettersOverSkyline(steps, skyline, expr, column);
    }
    steps.push_back(step);
    expr = input;
  }
}

namespace {
PathCP innerPath(std::span<const Step> steps, int32_t last) {
  return toPath(steps.subspan(last), true);
}

velox::Variant* subscriptLiteral(velox::TypeKind kind, const Step& step) {
  auto* ctx = queryCtx();
  switch (kind) {
    case velox::TypeKind::VARCHAR:
      return ctx->registerVariant(
          std::make_unique<velox::Variant>(std::string(step.field)));
    case velox::TypeKind::BIGINT:
      return ctx->registerVariant(
          std::make_unique<velox::Variant>(static_cast<int64_t>(step.id)));
    case velox::TypeKind::INTEGER:
      return ctx->registerVariant(
          std::make_unique<velox::Variant>(static_cast<int32_t>(step.id)));
    case velox::TypeKind::SMALLINT:
      return ctx->registerVariant(
          std::make_unique<velox::Variant>(static_cast<int16_t>(step.id)));
    case velox::TypeKind::TINYINT:
      return ctx->registerVariant(
          std::make_unique<velox::Variant>(static_cast<int8_t>(step.id)));
    default:
      VELOX_FAIL("Unsupported key type");
  }
}

} // namespace

ExprCP ToGraph::makeGettersOverSkyline(
    const std::vector<Step>& steps,
    const SubfieldProjections* skyline,
    const lp::ExprPtr& base,
    ColumnCP column) {
  auto last = static_cast<int32_t>(steps.size() - 1);
  ExprCP expr = nullptr;
  if (skyline) {
    // We see how many trailing (inner) steps fall below skyline, i.e. address
    // enclosing containers that are not materialized.
    bool found = false;
    for (; last >= 0; --last) {
      auto inner = innerPath(steps, last);
      auto it = skyline->pathToExpr.find(inner);
      if (it != skyline->pathToExpr.end()) {
        expr = it->second;
        found = true;
        break;
      }
    }
    if (!found) {
      // The path is not materialized. Need a longer path to intersect skyline.
      return nullptr;
    }
  } else {
    if (column) {
      expr = column;
    } else {
      trace(OptimizerOptions::kPreprocess, [&]() {
        std::cout << "Complex function with no skyline: steps="
                  << toPath(steps)->toString() << std::endl;
        std::cout << "base=" << lp::ExprPrinter::toText(*base) << std::endl;
        std::cout << "Columns=";
        for (auto& name : exprSource_->outputType()->names()) {
          std::cout << name << " ";
        }
        std::cout << std::endl;
      });
      expr = translateExpr(base);
    }
    last = static_cast<int32_t>(steps.size());
  }

  for (int32_t i = last - 1; i >= 0; --i) {
    // We make a getter over expr made so far with 'steps[i]' as first.
    PathExpr pathExpr{steps[i], nullptr, expr};
    auto it = deduppedGetters_.find(pathExpr);
    if (it != deduppedGetters_.end()) {
      expr = it->second;
    } else {
      const auto& step = steps[i];
      auto inputType = expr->value().type;
      switch (step.kind) {
        case StepKind::kField: {
          if (step.field) {
            auto childType = toType(inputType->asRow().findChild(step.field));
            expr = make<Field>(childType, expr, step.field);
          } else {
            auto childType = toType(inputType->childAt(step.id));
            expr = make<Field>(childType, expr, step.id);
          }
          break;
        }

        case StepKind::kSubscript: {
          // Type of array element or map value.
          auto valueType =
              toType(inputType->childAt(inputType->isArray() ? 0 : 1));

          // Type of array index or map key.
          auto subscriptType = toType(
              inputType->isArray() ? velox::INTEGER() : inputType->childAt(0));

          ExprVector args{
              expr,
              make<Literal>(
                  Value(subscriptType, 1),
                  subscriptLiteral(subscriptType->kind(), step)),
          };

          expr = make<Call>(
              subscript_, Value(valueType, 1), std::move(args), FunctionSet());
          break;
        }

        case StepKind::kCardinality: {
          expr = make<Call>(
              cardinality_,
              Value(toType(velox::BIGINT()), 1),
              ExprVector{expr},
              FunctionSet());
          break;
        }
        default:
          VELOX_NYI();
      }

      deduppedGetters_[pathExpr] = expr;
    }
  }
  return expr;
}

namespace {
std::optional<BitSet> findSubfields(
    const PlanSubfields& fields,
    const lp::CallExpr* call) {
  auto it = fields.argFields.find(call);
  if (it == fields.argFields.end()) {
    return std::nullopt;
  }
  auto& paths = it->second.resultPaths;
  auto it2 = paths.find(ResultAccess::kSelf);
  if (it2 == paths.end()) {
    return {};
  }
  return it2->second;
}
} // namespace

BitSet ToGraph::functionSubfields(
    const lp::CallExpr* call,
    bool controlOnly,
    bool payloadOnly) {
  BitSet subfields;
  if (!controlOnly) {
    auto maybe = findSubfields(payloadSubfields_, call);
    if (maybe.has_value()) {
      subfields = maybe.value();
    }
  }
  if (!payloadOnly) {
    auto maybe = findSubfields(controlSubfields_, call);
    if (maybe.has_value()) {
      subfields.unionSet(maybe.value());
    }
  }
  Path::subfieldSkyline(subfields);
  return subfields;
}

void ToGraph::ensureFunctionSubfields(const lp::ExprPtr& expr) {
  if (expr->isCall()) {
    const auto* call = expr->asUnchecked<lp::CallExpr>();
    if (functionMetadata(velox::exec::sanitizeName(call->name()))) {
      if (!translatedSubfieldFuncs_.contains(call)) {
        translateExpr(expr);
      }
    }
  }
}

namespace {

/// If we should reverse the sides of a binary expression to canonicalize it. We
/// invert in two cases:
///
///  #1. If there is a literal in the left and something else in the right:
///    f("literal", col) => f(col, "literal")
///
///  #2. If none are literal, but the id on the left is higher.
bool shouldInvert(ExprCP left, ExprCP right) {
  if (left->is(PlanType::kLiteralExpr) &&
      right->isNot(PlanType::kLiteralExpr)) {
    return true;
  }

  if (left->isNot(PlanType::kLiteralExpr) &&
      right->isNot(PlanType::kLiteralExpr) && (left->id() > right->id())) {
    return true;
  }

  return false;
}

} // namespace

void ToGraph::canonicalizeCall(Name& name, ExprVector& args) {
  if (args.size() != 2) {
    return;
  }

  auto it = reversibleFunctions_.find(name);
  if (it == reversibleFunctions_.end()) {
    return;
  }

  if (shouldInvert(args[0], args[1])) {
    std::swap(args[0], args[1]);
    name = it->second;
  }
}

ExprCP ToGraph::deduppedCall(
    Name name,
    Value value,
    ExprVector args,
    FunctionSet flags) {
  canonicalizeCall(name, args);
  ExprDedupKey key = {name, &args};

  auto it = functionDedup_.find(key);
  if (it != functionDedup_.end()) {
    return it->second;
  }
  auto* call = make<Call>(name, value, std::move(args), flags);
  if (!call->containsNonDeterministic()) {
    key.args = &call->args();
    functionDedup_[key] = call;
  }
  return call;
}

bool ToGraph::isJoinEquality(
    ExprCP expr,
    std::vector<PlanObjectP>& tables,
    ExprCP& left,
    ExprCP& right) const {
  if (expr->is(PlanType::kCallExpr)) {
    auto call = expr->as<Call>();
    if (call->name() == equality_) {
      left = call->argAt(0);
      right = call->argAt(1);

      auto leftTable = left->singleTable();
      auto rightTable = right->singleTable();
      if (!leftTable || !rightTable) {
        return false;
      }

      if (leftTable == tables[1]) {
        std::swap(left, right);
      }
      return true;
    }
  }
  return false;
}

ExprCP ToGraph::makeConstant(const lp::ConstantExpr& constant) {
  auto temp = constant.value();
  auto it = constantDedup_.find(temp);
  if (it != constantDedup_.end()) {
    return it->second;
  }
  auto* literal = make<Literal>(Value(toType(constant.type()), 1), temp.get());
  // The variant will stay live for the optimization duration.
  reverseConstantDedup_[literal] = temp;
  constantDedup_[std::move(temp)] = literal;
  return literal;
}

namespace {
// Returns bits describing function 'name'.
FunctionSet functionBits(Name name) {
  if (auto* md = functionMetadata(name)) {
    return md->functionSet;
  }

  const auto deterministic = velox::isDeterministic(name);
  if (deterministic.has_value() && !deterministic.value()) {
    return FunctionSet(FunctionSet::kNonDeterministic);
  }

  return FunctionSet(0);
}

} // namespace

ExprCP ToGraph::translateExpr(const lp::ExprPtr& expr) {
  if (expr->isInputReference()) {
    return translateColumn(expr->asUnchecked<lp::InputReferenceExpr>()->name());
  }

  if (expr->isConstant()) {
    return makeConstant(*expr->asUnchecked<lp::ConstantExpr>());
  }

  if (auto path = translateSubfield(expr)) {
    return path.value();
  }

  if (expr->isLambda()) {
    return translateLambda(expr->asUnchecked<lp::LambdaExpr>());
  }

  ToGraphContext ctx(expr.get());
  velox::ExceptionContextSetter exceptionContext(makeExceptionContext(&ctx));

  const auto* call =
      expr->isCall() ? expr->asUnchecked<lp::CallExpr>() : nullptr;
  std::string callName;
  if (call) {
    callName = velox::exec::sanitizeName(call->name());
    auto* metadata = functionMetadata(callName);
    if (metadata && metadata->processSubfields()) {
      auto translated = translateSubfieldFunction(call, metadata);
      if (translated.has_value()) {
        return translated.value();
      }
    }
  }

  const auto* specialForm = expr->isSpecialForm()
      ? expr->asUnchecked<lp::SpecialFormExpr>()
      : nullptr;

  if (call || specialForm) {
    FunctionSet funcs;
    const auto& inputs = expr->inputs();
    ExprVector args;
    args.reserve(inputs.size());
    float cardinality = 1;
    bool allConstant = true;

    for (const auto& input : inputs) {
      auto arg = translateExpr(input);
      args.emplace_back(arg);
      allConstant &= arg->is(PlanType::kLiteralExpr);
      cardinality = std::max(cardinality, arg->value().cardinality);
      if (arg->is(PlanType::kCallExpr)) {
        funcs = funcs | arg->as<Call>()->functions();
      }
    }

    auto name = call ? toName(callName)
                     : SpecialFormCallNames::toCallName(specialForm->form());
    if (allConstant) {
      if (auto literal = tryFoldConstant(expr->type(), name, args)) {
        return literal;
      }
    }

    funcs = funcs | functionBits(name);
    auto* callExpr = deduppedCall(
        name, Value(toType(expr->type()), cardinality), std::move(args), funcs);
    return callExpr;
  }

  VELOX_NYI();
  return nullptr;
}

ExprCP ToGraph::translateLambda(const lp::LambdaExpr* lambda) {
  auto savedRenames = renames_;
  const auto& row = lambda->signature();
  toType(row);
  toType(lambda->type());
  ColumnVector args;
  for (auto i = 0; i < row->size(); ++i) {
    auto col = make<Column>(
        toName(row->nameOf(i)), nullptr, Value(toType(row->childAt(i)), 1));
    args.push_back(col);
    renames_[row->nameOf(i)] = col;
  }
  auto body = translateExpr(lambda->body());
  renames_ = savedRenames;
  return make<Lambda>(std::move(args), toType(lambda->type()), body);
}

namespace {
// Returns a mask that allows 'op' in the same derived table.
uint64_t allow(PlanType op) {
  return 1UL << static_cast<uint32_t>(op);
}

// True if 'op' is in 'mask.
bool contains(uint64_t mask, PlanType op) {
  return 0 != (mask & (1UL << static_cast<uint32_t>(op)));
}
} // namespace

std::optional<ExprCP> ToGraph::translateSubfieldFunction(
    const lp::CallExpr* call,
    const FunctionMetadata* metadata) {
  translatedSubfieldFuncs_.insert(call);

  auto subfields = functionSubfields(call, false, false);
  if (subfields.empty()) {
    // The function is accessed as a whole.
    return std::nullopt;
  }

  auto* ctx = queryCtx();
  std::vector<PathCP> paths;
  subfields.forEach([&](auto id) { paths.push_back(ctx->pathById(id)); });

  BitSet usedArgs;
  bool allUsed = false;

  const auto& argOrginal = metadata->argOrdinal;
  if (argOrginal.empty()) {
    allUsed = true;
  } else {
    for (auto i = 0; i < paths.size(); ++i) {
      if (std::find(argOrginal.begin(), argOrginal.end(), i) ==
          argOrginal.end()) {
        // This argument is not a source of subfields over some field
        // of the return value. Compute this in any case.
        usedArgs.add(i);
        continue;
      }

      const auto& step = paths[i]->steps()[0];
      if (auto maybeArg = stepToArg(step, metadata)) {
        usedArgs.add(maybeArg.value());
      }
    }
  }

  const auto& inputs = call->inputs();
  ExprVector args(inputs.size());
  float cardinality = 1;
  FunctionSet funcs;
  for (auto i = 0; i < inputs.size(); ++i) {
    const auto& input = inputs[i];
    if (allUsed || usedArgs.contains(i)) {
      args[i] = translateExpr(input);
      cardinality = std::max(cardinality, args[i]->value().cardinality);
      if (args[i]->is(PlanType::kCallExpr)) {
        funcs = funcs | args[i]->as<Call>()->functions();
      }
    } else {
      // Make a null of the type for the unused arg to keep the tree valid.
      const auto& inputType = input->type();
      args[i] = make<Literal>(
          Value(toType(inputType), 1),
          make<velox::Variant>(velox::Variant::null(inputType->kind())));
    }
  }

  auto* name = toName(velox::exec::sanitizeName(call->name()));
  funcs = funcs | functionBits(name);

  if (metadata->explode) {
    auto map = metadata->explode(call, paths);
    folly::F14FastMap<PathCP, ExprCP> translated;
    for (const auto& [path, expr] : map) {
      translated[path] = translateExpr(expr);
    }

    trace(OptimizerOptions::kPreprocess, [&]() {
      std::cout << "Explode=" << lp::ExprPrinter::toText(*call) << std::endl;
      std::cout << "num paths=" << paths.size() << std::endl;
      std::cout << "translated=" << map.size() << std::endl;
      if (!translated.empty()) {
        std::cout << "Set function skyline=" << translated.size() << " "
                  << map.size() << std::endl;
      }
    });

    if (!translated.empty()) {
      functionSubfields_[call] =
          SubfieldProjections{.pathToExpr = std::move(translated)};
      return nullptr;
    }
  }
  auto* callExpr =
      make<Call>(name, Value(toType(call->type()), cardinality), args, funcs);
  return callExpr;
}

ExprCP ToGraph::translateColumn(std::string_view name) {
  auto it = renames_.find(name);
  if (it != renames_.end()) {
    return it->second;
  }
  VELOX_FAIL("Cannot resolve column name: {}", name);
}

ExprVector ToGraph::translateColumns(const std::vector<lp::ExprPtr>& source) {
  ExprVector result{source.size()};
  for (auto i = 0; i < source.size(); ++i) {
    result[i] = translateExpr(source[i]); // NOLINT
  }
  return result;
}

void ToGraph::translateUnnest(const lp::UnnestNode& unnest, bool isNewDt) {
  if (unnest.ordinalityName().has_value()) {
    VELOX_NYI(
        "Unnest ordinality column is not supported in Verax optimizer. Unnest node: {}",
        unnest.id());
  }
  PlanObjectCP leftTable = nullptr;
  ExprVector unnestExprs;
  unnestExprs.reserve(unnest.unnestExpressions().size());
  float maxCardinality = 0;
  for (size_t i = 0; i < unnest.unnestExpressions().size(); ++i) {
    const auto* unnestExpr = translateExpr(unnest.unnestExpressions()[i]);
    unnestExprs.push_back(unnestExpr);
    if (i == 0) {
      leftTable = unnestExpr->singleTable();
    } else if (leftTable && leftTable != unnestExpr->singleTable()) {
      leftTable = nullptr;
    }
    maxCardinality = std::max(maxCardinality, unnestExpr->value().cardinality);
  }

  if (!leftTable) {
    leftTable = currentDt_;
    if (!isNewDt) {
      finalizeDt(*unnest.onlyInput());
    }
  }

  auto* unnestTable = make<UnnestTable>();
  unnestTable->cname = newCName("ut");
  unnestTable->columns.reserve(
      unnest.outputType()->size() - unnest.onlyInput()->outputType()->size());
  for (size_t i = 0; i < unnestExprs.size(); ++i) {
    const auto* unnestExpr = unnestExprs[i];
    const auto& unnestedNames = unnest.unnestedNames()[i];
    for (size_t j = 0; j < unnestedNames.size(); ++j) {
      const auto* unnestedType = unnestExpr->value().type->childAt(j).get();
      // TODO Value cardinality also should be multiplied by the max from all
      // columns average expected number of elements per unnested element.
      // Other Value properties also should be computed.
      Value value{unnestedType, maxCardinality};
      const auto* columnName = toName(unnestedNames[j]);
      auto* column = make<Column>(columnName, unnestTable, value, columnName);
      unnestTable->columns.push_back(column);
      renames_[columnName] = column;
    }
  }

  auto* edge =
      JoinEdge::makeUnnest(leftTable, unnestTable, std::move(unnestExprs));

  planLeaves_[&unnest] = unnestTable;
  currentDt_->tables.push_back(unnestTable);
  currentDt_->tableSet.add(unnestTable);
  currentDt_->joins.push_back(edge);
}

AggregationPlanCP ToGraph::translateAggregation(const lp::AggregateNode& agg) {
  ExprVector groupingKeys = translateColumns(agg.groupingKeys());
  AggregateVector aggregates;
  ColumnVector columns;

  for (auto i = 0; i < agg.groupingKeys().size(); ++i) {
    auto name = toName(agg.outputType()->nameOf(i));
    auto* key = groupingKeys[i];

    if (key->is(PlanType::kColumnExpr)) {
      columns.push_back(key->as<Column>());
    } else {
      toType(agg.outputType()->childAt(i));

      auto* column = make<Column>(name, currentDt_, key->value(), name);
      columns.push_back(column);
    }

    renames_[name] = columns.back();
  }

  // The keys for intermediate are the same as for final.
  ColumnVector intermediateColumns = columns;
  for (auto channel : usedChannels(agg)) {
    if (channel < agg.groupingKeys().size()) {
      continue;
    }

    const auto i = channel - agg.groupingKeys().size();
    const auto& aggregate = agg.aggregates()[i];
    ExprVector args = translateColumns(aggregate->inputs());

    FunctionSet funcs;
    std::vector<velox::TypePtr> argTypes;
    for (auto& arg : args) {
      funcs = funcs | arg->functions();
      argTypes.push_back(toTypePtr(arg->value().type));
    }
    ExprCP condition = nullptr;
    if (aggregate->filter()) {
      condition = translateExpr(aggregate->filter());
    }

    ExprVector orderKeys;
    OrderTypeVector orderTypes;
    orderKeys.reserve(aggregate->ordering().size());
    orderTypes.reserve(aggregate->ordering().size());

    for (const auto& field : aggregate->ordering()) {
      auto sort = field.order;
      orderKeys.push_back(translateExpr(field.expression));
      orderTypes.push_back(toOrderType(sort));
    }

    Name aggName = toName(aggregate->name());
    auto accumulatorType = toType(
        velox::exec::resolveAggregateFunction(aggregate->name(), argTypes)
            .second);
    Value finalValue = Value(toType(aggregate->type()), 1);
    auto* aggregateExpr = make<Aggregate>(
        aggName,
        finalValue,
        args,
        funcs,
        aggregate->isDistinct(),
        condition,
<<<<<<< HEAD
        false,
        accumulatorType,
        std::move(orderKeys),
        std::move(orderTypes));
=======
        accumulatorType);
>>>>>>> 56a228d8
    auto name = toName(agg.outputNames()[channel]);
    auto* column = make<Column>(name, currentDt_, aggregateExpr->value(), name);
    columns.push_back(column);

    auto intermediateValue = aggregateExpr->value();
    intermediateValue.type = accumulatorType;
    auto* intermediateColumn =
        make<Column>(name, currentDt_, intermediateValue, name);
    intermediateColumns.push_back(intermediateColumn);

    // TODO Dedup aggregate expression using something similar to
    // deduppedCall.
    aggregates.push_back(aggregateExpr);

    renames_[name] = columns.back();
  }

  return make<AggregationPlan>(
      std::move(groupingKeys),
      std::move(aggregates),
      std::move(columns),
      std::move(intermediateColumns));
}

PlanObjectP ToGraph::addOrderBy(const lp::SortNode& order) {
  ExprVector orderKeys;
  OrderTypeVector orderTypes;
  orderKeys.reserve(order.ordering().size());
  orderTypes.reserve(order.ordering().size());

  for (const auto& field : order.ordering()) {
    auto sort = field.order;
    orderKeys.push_back(translateExpr(field.expression));
    orderTypes.push_back(toOrderType(sort));
  }

  currentDt_->orderKeys = std::move(orderKeys);
  currentDt_->orderTypes = std::move(orderTypes);

  return currentDt_;
}

namespace {

// Fills 'leftKeys' and 'rightKeys's from 'conjuncts' so that
// equalities with one side only depending on 'right' go to
// 'rightKeys' and the other side not depending on 'right' goes to
// 'leftKeys'. The left side may depend on more than one table. The
// tables 'leftKeys' depend on are returned in 'allLeft'. The
// conjuncts that are not equalities or have both sides depending
// on right and something else are left in 'conjuncts'.
void extractNonInnerJoinEqualities(
    Name eq,
    ExprVector& conjuncts,
    PlanObjectCP right,
    ExprVector& leftKeys,
    ExprVector& rightKeys,
    PlanObjectSet& allLeft) {
  for (auto i = 0; i < conjuncts.size(); ++i) {
    const auto* conjunct = conjuncts[i];
    if (isCallExpr(conjunct, eq)) {
      const auto* eq = conjunct->as<Call>();
      const auto leftTables = eq->argAt(0)->allTables();
      const auto rightTables = eq->argAt(1)->allTables();
      if (rightTables.size() == 1 && rightTables.contains(right) &&
          !leftTables.contains(right)) {
        allLeft.unionSet(leftTables);
        leftKeys.push_back(eq->argAt(0));
        rightKeys.push_back(eq->argAt(1));
        conjuncts.erase(conjuncts.begin() + i);
        --i;
      } else if (
          leftTables.size() == 1 && leftTables.contains(right) &&
          !rightTables.contains(right)) {
        allLeft.unionSet(rightTables);
        leftKeys.push_back(eq->argAt(1));
        rightKeys.push_back(eq->argAt(0));
        conjuncts.erase(conjuncts.begin() + i);
        --i;
      }
    }
  }
}

} // namespace

void ToGraph::translateJoin(const lp::JoinNode& join) {
  const auto& joinLeft = join.left();
  const auto& joinRight = join.right();

  const auto joinType = join.joinType();
  const bool isInner = joinType == lp::JoinType::kInner;

  // TODO Allow mixing Unnest with Join in a single DT.
  // https://github.com/facebookexperimental/verax/issues/286
  const auto allowedInDt = allow(PlanType::kJoinNode);
  makeQueryGraph(*joinLeft, allowedInDt);

  // For an inner join a join tree on the right can be flattened, for all other
  // kinds it must be kept together in its own dt.

  DerivedTableP previousDt = nullptr;
  if (isNondeterministicWrap_) {
    previousDt = currentDt_;
    currentDt_ = newDt();

    isNondeterministicWrap_ = false;
  }
  makeQueryGraph(*joinRight, isInner ? allowedInDt : 0);

  if (previousDt) {
    finalizeDt(*joinRight, previousDt);
  }

  ExprVector conjuncts;
  translateConjuncts(join.condition(), conjuncts);

  if (isInner) {
    currentDt_->conjuncts.insert(
        currentDt_->conjuncts.end(), conjuncts.begin(), conjuncts.end());
  } else {
    const bool leftOptional =
        joinType == lp::JoinType::kRight || joinType == lp::JoinType::kFull;
    const bool rightOptional =
        joinType == lp::JoinType::kLeft || joinType == lp::JoinType::kFull;

    // If non-inner, and many tables on the right they are one dt. If a single
    // table then this too is the last in 'tables'.
    auto rightTable = currentDt_->tables.back();

    ExprVector leftKeys;
    ExprVector rightKeys;
    PlanObjectSet leftTables;
    extractNonInnerJoinEqualities(
        equality_, conjuncts, rightTable, leftKeys, rightKeys, leftTables);

    auto leftTableVector = leftTables.toObjects();

    auto* edge = make<JoinEdge>(
        leftTableVector.size() == 1 ? leftTableVector[0] : nullptr,
        rightTable,
        JoinEdge::Spec{
            .filter = std::move(conjuncts),
            .leftOptional = leftOptional,
            .rightOptional = rightOptional});
    currentDt_->joins.push_back(edge);
    for (auto i = 0; i < leftKeys.size(); ++i) {
      edge->addEquality(leftKeys[i], rightKeys[i]);
    }
  }
}

DerivedTableP ToGraph::newDt() {
  auto* dt = make<DerivedTable>();
  dt->cname = newCName("dt");
  return dt;
}

PlanObjectP ToGraph::wrapInDt(const lp::LogicalPlanNode& node) {
  DerivedTableP previousDt = currentDt_;

  currentDt_ = newDt();
  makeQueryGraph(node, kAllAllowedInDt);

  finalizeDt(node, previousDt);

  return currentDt_;
}

void ToGraph::finalizeDt(
    const lp::LogicalPlanNode& node,
    DerivedTableP outerDt) {
  DerivedTableP dt = currentDt_;
  setDtUsedOutput(dt, node);

  currentDt_ = outerDt != nullptr ? outerDt : newDt();
  currentDt_->tables.push_back(dt);
  currentDt_->tableSet.add(dt);

  dt->makeInitialPlan();
}

PlanObjectP ToGraph::makeBaseTable(const lp::TableScanNode& tableScan) {
  const auto* schemaTable =
      schema_.findTable(tableScan.connectorId(), tableScan.tableName());
  VELOX_CHECK_NOT_NULL(
      schemaTable,
      "Table not found: {} via connector {}",
      tableScan.tableName(),
      tableScan.connectorId());

  auto* baseTable = make<BaseTable>();
  baseTable->cname = newCName("t");
  baseTable->schemaTable = schemaTable;
  planLeaves_[&tableScan] = baseTable;

  auto channels = usedChannels(tableScan);
  const auto& type = tableScan.outputType();
  const auto& names = tableScan.columnNames();
  for (auto i : channels) {
    VELOX_DCHECK_LT(i, type->size());

    const auto& name = names[i];
    auto schemaColumn = schemaTable->findColumn(name);
    auto value = schemaColumn->value();
    auto* column = make<Column>(
        toName(name),
        baseTable,
        value,
        toName(type->nameOf(i)),
        schemaColumn->name());
    baseTable->columns.push_back(column);

    const auto kind = column->value().type->kind();
    if (kind == velox::TypeKind::ARRAY || kind == velox::TypeKind::ROW ||
        kind == velox::TypeKind::MAP) {
      BitSet allPaths;
      if (controlSubfields_.hasColumn(&tableScan, i)) {
        baseTable->controlSubfields.ids.push_back(column->id());
        allPaths = controlSubfields_.nodeFields[&tableScan].resultPaths[i];
        baseTable->controlSubfields.subfields.push_back(allPaths);
      }
      if (payloadSubfields_.hasColumn(&tableScan, i)) {
        baseTable->payloadSubfields.ids.push_back(column->id());
        auto payloadPaths =
            payloadSubfields_.nodeFields[&tableScan].resultPaths[i];
        baseTable->payloadSubfields.subfields.push_back(payloadPaths);
        allPaths.unionSet(payloadPaths);
      }
      if (options_.pushdownSubfields) {
        Path::subfieldSkyline(allPaths);
        if (!allPaths.empty()) {
          trace(OptimizerOptions::kPreprocess, [&]() {
            std::cout << "Subfields: " << baseTable->cname << "."
                      << baseTable->schemaTable->name << " " << column->name()
                      << ":" << allPaths.size() << std::endl;
          });
          makeSubfieldColumns(baseTable, column, allPaths);
        }
      }
    }

    renames_[type->nameOf(i)] = column;
  }

  auto* optimization = queryCtx()->optimization();

  optimization->filterUpdated(baseTable, false);

  ColumnVector top;
  folly::F14FastMap<ColumnCP, velox::TypePtr> map;
  auto scanType = optimization->subfieldPushdownScanType(
      baseTable, baseTable->columns, top, map);

  optimization->setLeafSelectivity(*baseTable, scanType);
  currentDt_->tables.push_back(baseTable);
  currentDt_->tableSet.add(baseTable);
  return baseTable;
}

PlanObjectP ToGraph::makeValuesTable(const lp::ValuesNode& values) {
  auto* valuesTable = make<ValuesTable>(values);
  valuesTable->cname = newCName("vt");
  planLeaves_[&values] = valuesTable;

  auto channels = usedChannels(values);
  const auto& type = values.outputType();
  const auto& names = values.outputType()->names();
  const auto cardinality = valuesTable->cardinality();
  for (auto i : channels) {
    VELOX_DCHECK_LT(i, type->size());

    const auto& name = names[i];
    Value value{toType(type->childAt(i)), cardinality};
    const auto* columnName = toName(name);
    auto* column = make<Column>(columnName, valuesTable, value, columnName);
    valuesTable->columns.push_back(column);

    renames_[name] = column;
  }

  currentDt_->tables.push_back(valuesTable);
  currentDt_->tableSet.add(valuesTable);
  return valuesTable;
}

namespace {
const velox::Type* pathType(const velox::Type* type, PathCP path) {
  for (auto& step : path->steps()) {
    switch (step.kind) {
      case StepKind::kField:
        if (step.field) {
          type = type->childAt(type->as<velox::TypeKind::ROW>().getChildIdx(
                                   step.field))
                     .get();
          break;
        }
        type = type->childAt(step.id).get();
        break;
      case StepKind::kSubscript:
        type =
            type->childAt(type->kind() == velox::TypeKind::ARRAY ? 0 : 1).get();
        break;
      default:
        VELOX_NYI();
    }
  }
  return type;
}
} // namespace

void ToGraph::makeSubfieldColumns(
    BaseTable* baseTable,
    ColumnCP column,
    const BitSet& paths) {
  SubfieldProjections projections;
  auto* ctx = queryCtx();
  float card =
      baseTable->schemaTable->cardinality * baseTable->filterSelectivity;
  paths.forEach([&](auto id) {
    auto* path = ctx->pathById(id);
    auto type = pathType(column->value().type, path);
    Value value(type, card);
    auto name = fmt::format("{}.{}", column->name(), path->toString());
    auto* subcolumn = make<Column>(
        toName(name), baseTable, value, nullptr, nullptr, column, path);
    baseTable->columns.push_back(subcolumn);
    projections.pathToExpr[path] = subcolumn;
  });
  allColumnSubfields_[column] = std::move(projections);
}

PlanObjectP ToGraph::addProjection(const lp::ProjectNode* project) {
  exprSource_ = project->onlyInput().get();
  const auto& names = project->names();
  const auto& exprs = project->expressions();
  auto channels = usedChannels(*project);
  trace(OptimizerOptions::kPreprocess, [&]() {
    for (auto i = 0; i < exprs.size(); ++i) {
      if (std::find(channels.begin(), channels.end(), i) == channels.end()) {
        std::cout << "P=" << project->id()
                  << " dropped projection name=" << names[i] << " = "
                  << lp::ExprPrinter::toText(*exprs[i]) << std::endl;
      }
    }
  });

  for (auto i : channels) {
    if (exprs[i]->isInputReference()) {
      const auto& name =
          exprs[i]->asUnchecked<lp::InputReferenceExpr>()->name();
      // A variable projected to itself adds no renames. Inputs contain this
      // all the time.
      if (name == names[i]) {
        continue;
      }
    }

    auto expr = translateExpr(exprs.at(i));
    renames_[names[i]] = expr;
  }

  return currentDt_;
}

PlanObjectP ToGraph::addFilter(const lp::FilterNode* filter) {
  exprSource_ = filter->onlyInput().get();

  ExprVector flat;
  translateConjuncts(filter->predicate(), flat);

  if (currentDt_->hasAggregation()) {
    currentDt_->having.insert(
        currentDt_->having.end(), flat.begin(), flat.end());
  } else {
    currentDt_->conjuncts.insert(
        currentDt_->conjuncts.end(), flat.begin(), flat.end());
  }

  return currentDt_;
}

PlanObjectP ToGraph::addAggregation(const lp::AggregateNode& aggNode) {
  currentDt_->aggregation = translateAggregation(aggNode);
  return currentDt_;
}

PlanObjectP ToGraph::addLimit(const lp::LimitNode& limitNode) {
  if (currentDt_->hasLimit()) {
    currentDt_->offset += limitNode.offset();

    if (currentDt_->limit <= limitNode.offset()) {
      currentDt_->limit = 0;
    } else {
      currentDt_->limit =
          std::min(limitNode.count(), currentDt_->limit - limitNode.offset());
    }
  } else {
    currentDt_->limit = limitNode.count();
    currentDt_->offset = limitNode.offset();
  }

  return currentDt_;
}

namespace {

bool hasNondeterministic(const lp::ExprPtr& expr) {
  if (expr->isCall()) {
    const auto* call = expr->asUnchecked<lp::CallExpr>();
    if (functionBits(toName(call->name()))
            .contains(FunctionSet::kNonDeterministic)) {
      return true;
    }
  }
  return std::ranges::any_of(expr->inputs(), hasNondeterministic);
}

} // namespace

DerivedTableP ToGraph::translateSetJoin(
    const lp::SetNode& set,
    DerivedTableP setDt) {
  auto previousDt = currentDt_;
  currentDt_ = setDt;
  for (auto& input : set.inputs()) {
    wrapInDt(*input);
  }

  const bool exists = set.operation() == lp::SetOperation::kIntersect;
  const bool anti = set.operation() == lp::SetOperation::kExcept;

  VELOX_CHECK(exists || anti);

  const auto* left = setDt->tables[0]->as<DerivedTable>();

  for (auto i = 1; i < setDt->tables.size(); ++i) {
    const auto* right = setDt->tables[i]->as<DerivedTable>();

    auto* joinEdge = exists ? JoinEdge::makeExists(left, right)
                            : JoinEdge::makeNotExists(left, right);
    for (auto i = 0; i < left->columns.size(); ++i) {
      joinEdge->addEquality(left->columns[i], right->columns[i]);
    }

    setDt->joins.push_back(joinEdge);
  }

  const auto& type = set.outputType();
  ExprVector exprs;
  ColumnVector columns;
  for (auto i = 0; i < type->size(); ++i) {
    exprs.push_back(left->columns[i]);
    const auto* columnName = toName(type->nameOf(i));
    columns.push_back(
        make<Column>(columnName, setDt, exprs.back()->value(), columnName));
    renames_[type->nameOf(i)] = columns.back();
  }

  setDt->aggregation =
      make<AggregationPlan>(exprs, AggregateVector{}, columns, columns);
  for (auto& c : columns) {
    setDt->exprs.push_back(c);
  }
  setDt->columns = columns;
  setDt->makeInitialPlan();
  currentDt_ = previousDt;
  return setDt;
}

void ToGraph::makeUnionDistributionAndStats(
    DerivedTableP setDt,
    DerivedTableP innerDt) {
  if (setDt->distribution == nullptr) {
    setDt->distribution = make<Distribution>();
  }
  if (innerDt == nullptr) {
    innerDt = setDt;
  }
  if (innerDt->children.empty()) {
    VELOX_CHECK_EQ(
        innerDt->columns.size(),
        setDt->columns.size(),
        "Union inputs must have same arity also after pruning");

    auto plan = innerDt->bestInitialPlan()->op;

    setDt->cardinality += plan->resultCardinality();
    for (auto i = 0; i < setDt->columns.size(); ++i) {
      // The Column is created in setDt before all branches are planned so the
      // value is mutated here.
      auto mutableValue =
          const_cast<float*>(&setDt->columns[i]->value().cardinality);
      *mutableValue += plan->columns()[i]->value().cardinality;
    }
  } else {
    for (auto& child : innerDt->children) {
      makeUnionDistributionAndStats(setDt, child);
    }
  }
}

DerivedTableP ToGraph::translateUnion(
    const lp::SetNode& set,
    DerivedTableP setDt,
    bool isTopLevel,
    bool& isLeftLeaf) {
  auto initialRenames = renames_;
  QGVector<DerivedTableP> children;
  bool isFirst = true;
  DerivedTableP previousDt = currentDt_;
  for (auto& input : set.inputs()) {
    if (!isFirst) {
      renames_ = initialRenames;
    } else {
      isFirst = false;
    }

    currentDt_ = newDt();

    auto& newDt = currentDt_;

    auto isUnionLike =
        [](const lp::LogicalPlanNode& node) -> const lp::SetNode* {
      if (node.kind() == lp::NodeKind::kSet) {
        const auto* set = node.asUnchecked<lp::SetNode>();
        if (set->operation() == lp::SetOperation::kUnion ||
            set->operation() == lp::SetOperation::kUnionAll) {
          return set;
        }
      }

      return nullptr;
    };

    if (auto* setNode = isUnionLike(*input)) {
      auto inner = translateUnion(*setNode, setDt, false, isLeftLeaf);
      children.push_back(inner);
    } else {
      makeQueryGraph(*input, kAllAllowedInDt);

      const auto& type = input->outputType();

      if (isLeftLeaf) {
        // This is the left leaf of a union tree.
        for (auto i : usedChannels(*input)) {
          const auto& name = type->nameOf(i);

          ExprCP inner = translateColumn(name);
          newDt->exprs.push_back(inner);

          // The top dt has the same columns as all the unioned dts.
          const auto* columnName = toName(name);
          auto* outer =
              make<Column>(columnName, setDt, inner->value(), columnName);
          setDt->columns.push_back(outer);
          newDt->columns.push_back(outer);
        }
        isLeftLeaf = false;
      } else {
        for (auto i : usedChannels(*input)) {
          ExprCP inner = translateColumn(type->nameOf(i));
          newDt->exprs.push_back(inner);
        }

        // Same outward facing columns as the top dt of union.
        newDt->columns = setDt->columns;
      }

      newDt->makeInitialPlan();
      children.push_back(newDt);
    }
  }

  currentDt_ = previousDt;
  if (isTopLevel) {
    setDt->children = std::move(children);
    setDt->setOp = set.operation();

    makeUnionDistributionAndStats(setDt);

    renames_ = initialRenames;
    for (const auto* column : setDt->columns) {
      renames_[column->name()] = column;
    }
  } else {
    setDt = newDt();
    setDt->children = std::move(children);
    setDt->setOp = set.operation();
  }
  return setDt;
}

DerivedTableP ToGraph::makeQueryGraph(const lp::LogicalPlanNode& logicalPlan) {
  markAllSubfields(logicalPlan);

  currentDt_ = newDt();
  makeQueryGraph(logicalPlan, kAllAllowedInDt);
  return currentDt_;
}

namespace {
// Removes 'op' from the set of operators allowed in the current derived
// table. makeQueryGraph() starts a new derived table if it finds an operator
// that does not belong to the mask.
uint64_t makeDtIf(uint64_t mask, PlanType op) {
  return mask & ~(1UL << static_cast<uint32_t>(op));
}
} // namespace

PlanObjectP ToGraph::makeQueryGraph(
    const lp::LogicalPlanNode& node,
    uint64_t allowedInDt) {
  ToGraphContext ctx{&node};
  velox::ExceptionContextSetter exceptionContext{makeExceptionContext(&ctx)};
  switch (node.kind()) {
    case lp::NodeKind::kValues:
      return makeValuesTable(*node.asUnchecked<lp::ValuesNode>());

    case lp::NodeKind::kTableScan:
      return makeBaseTable(*node.asUnchecked<lp::TableScanNode>());

    case lp::NodeKind::kFilter: {
      // Multiple filters are allowed before a limit. If DT has a groupBy, then
      // filter is added to 'having', otherwise, to 'conjuncts'.
      const auto* filter = node.asUnchecked<lp::FilterNode>();

      if (!isNondeterministicWrap_ &&
          hasNondeterministic(filter->predicate())) {
        // Force wrap the filter and its input inside a dt so the filter
        // does not get mixed with parent nodes.
        makeQueryGraph(*node.onlyInput(), allowedInDt);

        if (currentDt_->hasLimit()) {
          finalizeDt(*node.onlyInput());
        }

        addFilter(filter);
        finalizeDt(node);

        isNondeterministicWrap_ = true;
        return currentDt_;
      }

      isNondeterministicWrap_ = false;
      makeQueryGraph(*node.onlyInput(), allowedInDt);

      if (currentDt_->hasLimit()) {
        finalizeDt(*node.onlyInput());
      }
      return addFilter(filter);
    }

    case lp::NodeKind::kProject:
      // A project is always allowed in a DT. Multiple projects are combined.
      makeQueryGraph(*node.onlyInput(), allowedInDt);
      return addProjection(node.asUnchecked<lp::ProjectNode>());

    case lp::NodeKind::kAggregate:
      if (!contains(allowedInDt, PlanType::kAggregationNode)) {
        return wrapInDt(node);
      }

      // A single groupBy is allowed before a limit. If arrives after orderBy,
      // then orderBy is dropped. If arrives after limit, then starts a new DT.

      makeQueryGraph(*node.onlyInput(), allowedInDt);

      if (currentDt_->hasAggregation() || currentDt_->hasLimit()) {
        finalizeDt(*node.onlyInput());
      } else if (currentDt_->hasOrderBy()) {
        currentDt_->orderKeys.clear();
        currentDt_->orderTypes.clear();
      }

      addAggregation(*node.asUnchecked<lp::AggregateNode>());

      return currentDt_;

    case lp::NodeKind::kJoin:
      if (!contains(allowedInDt, PlanType::kJoinNode)) {
        return wrapInDt(node);
      }

      translateJoin(*node.asUnchecked<lp::JoinNode>());
      return currentDt_;

    case lp::NodeKind::kSort:
      // Multiple orderBys are allowed before a limit. Last one wins. Previous
      // are dropped. If arrives after limit, then starts a new DT.

      makeQueryGraph(*node.onlyInput(), allowedInDt);

      if (currentDt_->hasLimit()) {
        finalizeDt(*node.onlyInput());
      }

      return addOrderBy(*node.asUnchecked<lp::SortNode>());

    case lp::NodeKind::kLimit: {
      // Multiple limits are allowed. If already present, then it is combined
      // with the new limit.
      makeQueryGraph(*node.onlyInput(), allowedInDt);
      return addLimit(*node.asUnchecked<lp::LimitNode>());
    }

    case lp::NodeKind::kSet: {
      auto* setDt = newDt();

      auto* set = node.asUnchecked<lp::SetNode>();
      if (set->operation() == lp::SetOperation::kUnion ||
          set->operation() == lp::SetOperation::kUnionAll) {
        bool isLeftLeaf = true;
        translateUnion(*set, setDt, true, isLeftLeaf);
      } else {
        translateSetJoin(*set, setDt);
      }
      currentDt_->tables.push_back(setDt);
      currentDt_->tableSet.add(setDt);
      return currentDt_;
    }

    case lp::NodeKind::kUnnest: {
      if (!contains(allowedInDt, PlanType::kUnnestTableNode)) {
        return wrapInDt(node);
      }

      // Multiple unnest is allowed in a DT.
      // If arrives after groupBy, orderBy, limit then starts a new DT.
      const auto& input = *node.onlyInput();
      makeQueryGraph(input, allowedInDt);

      const bool isNewDt = currentDt_->hasAggregation() ||
          currentDt_->hasOrderBy() || currentDt_->hasLimit();
      if (isNewDt) {
        finalizeDt(input);
      }
      translateUnnest(*node.asUnchecked<lp::UnnestNode>(), isNewDt);
      return currentDt_;
    }

    default:
      VELOX_NYI(
          "Unsupported PlanNode {}", lp::NodeKindName::toName(node.kind()));
  }
}

// Debug helper functions. Must be extern to be callable from debugger.

extern std::string leString(const lp::Expr* e) {
  return lp::ExprPrinter::toText(*e);
}

extern std::string pString(const lp::LogicalPlanNode* p) {
  return lp::PlanPrinter::toText(*p);
}

} // namespace facebook::axiom::optimizer<|MERGE_RESOLUTION|>--- conflicted
+++ resolved
@@ -1008,14 +1008,9 @@
         funcs,
         aggregate->isDistinct(),
         condition,
-<<<<<<< HEAD
-        false,
         accumulatorType,
         std::move(orderKeys),
         std::move(orderTypes));
-=======
-        accumulatorType);
->>>>>>> 56a228d8
     auto name = toName(agg.outputNames()[channel]);
     auto* column = make<Column>(name, currentDt_, aggregateExpr->value(), name);
     columns.push_back(column);
