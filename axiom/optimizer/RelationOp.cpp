/*
 * Copyright (c) Meta Platforms, Inc. and its affiliates.
 *
 * Licensed under the Apache License, Version 2.0 (the "License");
 * you may not use this file except in compliance with the License.
 * You may obtain a copy of the License at
 *
 *     http://www.apache.org/licenses/LICENSE-2.0
 *
 * Unless required by applicable law or agreed to in writing, software
 * distributed under the License is distributed on an "AS IS" BASIS,
 * WITHOUT WARRANTIES OR CONDITIONS OF ANY KIND, either express or implied.
 * See the License for the specific language governing permissions and
 * limitations under the License.
 */

#include <algorithm>

#include "axiom/optimizer/Optimization.h"
#include "axiom/optimizer/Plan.h"
#include "axiom/optimizer/PlanUtils.h"
#include "axiom/optimizer/QueryGraph.h"
#include "velox/common/base/SuccinctPrinter.h"
#include "velox/expression/ScopedVarSetter.h"

namespace facebook::axiom::optimizer {

void Cost::add(const Cost& other) {
  inputCardinality += other.inputCardinality;
  fanout += other.fanout;
  setupCost += other.setupCost;
}

namespace {

const auto& relTypeNames() {
  static const folly::F14FastMap<RelType, std::string_view> kNames = {
      {RelType::kTableScan, "TableScan"},
      {RelType::kRepartition, "Repartition"},
      {RelType::kFilter, "Filter"},
      {RelType::kProject, "Project"},
      {RelType::kJoin, "Join"},
      {RelType::kHashBuild, "HashBuild"},
      {RelType::kAggregation, "Aggregation"},
      {RelType::kWindow, "Window"},
      {RelType::kOrderBy, "OrderBy"},
      {RelType::kUnionAll, "UnionAll"},
      {RelType::kLimit, "Limit"},
      {RelType::kValues, "Values"},
      {RelType::kUnnest, "Unnest"},
  };

  return kNames;
}

} // namespace

AXIOM_DEFINE_ENUM_NAME(RelType, relTypeNames)

const Value& RelationOp::value(ExprCP expr) const {
  // Compute new Value by applying restrictions from operators
  // between the place Expr is first defined and the output of
  // 'this'. Memoize the result in 'this'.
  return expr->value();
}

namespace {
template <typename T>
std::string itemsToString(const T* items, size_t n) {
  std::stringstream out;
  for (size_t i = 0; i < n; ++i) {
    out << items[i]->toString();
    if (i < n - 1) {
      out << ", ";
    }
  }
  return out.str();
}

// For leaf nodes, the fanout represents the cardinality, and the unitCost is
// the total cost.
// For non-leaf nodes, the fanout represents the change in cardinality (output
// cardinality / input cardinality), and the unitCost is the per-row cost.
void updateLeafCost(
    float cardinality,
    const ColumnVector& columns,
    Cost& cost) {
  cost.fanout = cardinality;

  const auto size = byteSize(columns);
  const auto numColumns = static_cast<float>(columns.size());
  const auto rowCost = numColumns * Costs::kColumnRowCost +
      std::max<float>(0, size - 8 * numColumns) * Costs::kColumnByteCost;
  cost.unitCost += cost.fanout * rowCost;
}

float orderPrefixDistance(
    const RelationOpPtr& input,
    ColumnGroupCP index,
    const ExprVector& keys) {
  const auto& orderKeys = index->distribution.orderKeys;
  float selection = 1;
  for (int32_t i = 0; i < input->distribution().orderKeys.size() &&
       i < orderKeys.size() && i < keys.size();
       ++i) {
    if (input->distribution().orderKeys[i]->sameOrEqual(*keys[i])) {
      selection *= orderKeys[i]->value().cardinality;
    }
  }
  return selection;
}

} // namespace

TableScan::TableScan(
    RelationOpPtr input,
    Distribution distribution,
    const BaseTable* table,
    ColumnGroupCP index,
    float fanout,
    ColumnVector columns,
    ExprVector lookupKeys,
    velox::core::JoinType joinType,
    ExprVector joinFilter)
    : RelationOp(
          RelType::kTableScan,
          std::move(input),
          std::move(distribution),
          std::move(columns)),
      baseTable(table),
      index(index),
      keys(std::move(lookupKeys)),
      joinType(joinType),
      joinFilter(std::move(joinFilter)) {
  cost_.inputCardinality = inputCardinality();
  cost_.fanout = fanout;

  if (!keys.empty()) {
    float lookupRange(index->table->cardinality);
    float orderSelectivity = orderPrefixDistance(input_, index, keys);
    auto distance = lookupRange / std::max<float>(1, orderSelectivity);
    float batchSize = std::min<float>(cost_.inputCardinality, 10000);
    if (orderSelectivity == 1) {
      // The data does not come in key order.
      float batchCost = index->lookupCost(lookupRange) +
          index->lookupCost(lookupRange / batchSize) *
              std::max<float>(1, batchSize);
      cost_.unitCost = batchCost / batchSize;
    } else {
      float batchCost = index->lookupCost(lookupRange) +
          index->lookupCost(distance) * std::max<float>(1, batchSize);
      cost_.unitCost = batchCost / batchSize;
    }
    return;
  }
  const auto cardinality =
      index->table->cardinality * baseTable->filterSelectivity;
  updateLeafCost(cardinality, columns_, cost_);
}

// static
Distribution TableScan::outputDistribution(
    const BaseTable* baseTable,
    ColumnGroupCP index,
    const ColumnVector& columns) {
  auto schemaColumns = transform<ColumnVector>(
      columns, [](auto& column) { return column->schemaColumn(); });

  const auto& distribution = index->distribution;

  ExprVector partition;
  ExprVector orderKeys;
  OrderTypeVector orderTypes;
  // if all partitioning columns are projected, the output is partitioned.
  if (isSubset(distribution.partition, schemaColumns)) {
    partition = distribution.partition;
    replace(partition, schemaColumns, columns.data());
  }

  auto numPrefix = prefixSize(distribution.orderKeys, schemaColumns);
  if (numPrefix > 0) {
    orderKeys = distribution.orderKeys;
    orderKeys.resize(numPrefix);
    orderTypes = distribution.orderTypes;
    orderTypes.resize(numPrefix);
    replace(orderKeys, schemaColumns, columns.data());
  }
  return {
      distribution.distributionType,
      std::move(partition),
      std::move(orderKeys),
      std::move(orderTypes),
      distribution.numKeysUnique <= numPrefix ? distribution.numKeysUnique : 0,
      1.0F / baseTable->filterSelectivity,
  };
}

std::string Cost::toString(bool /*detail*/, bool isUnit) const {
  std::stringstream out;
  float multiplier = isUnit ? 1 : inputCardinality;
  out << succinctNumber(fanout * multiplier) << " rows "
      << succinctNumber(unitCost * multiplier) << "CU";
  if (setupCost > 0) {
    out << ", setup " << succinctNumber(setupCost) << "CU";
  }
  if (totalBytes > 0) {
    out << " build= "
        << velox::succinctBytes(static_cast<uint64_t>(totalBytes));
  }
  if (transferBytes > 0) {
    out << " network= "
        << velox::succinctBytes(static_cast<uint64_t>(transferBytes));
  }
  return out.str();
}

void RelationOp::printCost(bool detail, std::stringstream& out) const {
  auto ctx = queryCtx();
  if (ctx && ctx->contextPlan()) {
    auto plan = ctx->contextPlan();
    auto totalCost = plan->cost.unitCost + plan->cost.setupCost;
    auto pct = 100 * cost_.inputCardinality * cost_.unitCost / totalCost;
    out << " " << std::fixed << std::setprecision(2) << pct << "% ";
  }
  if (detail) {
    out << " " << cost_.toString(detail, false) << std::endl;
  }
}

namespace {

const char* joinTypeLabel(velox::core::JoinType type) {
  switch (type) {
    case velox::core::JoinType::kLeft:
      return "left";
    case velox::core::JoinType::kRight:
      return "right";
    case velox::core::JoinType::kRightSemiFilter:
      return "right exists";
    case velox::core::JoinType::kRightSemiProject:
      return "right exists-flag";
    case velox::core::JoinType::kLeftSemiFilter:
      return "exists";
    case velox::core::JoinType::kLeftSemiProject:
      return "exists-flag";
    case velox::core::JoinType::kAnti:
      return "not exists";
    default:
      return "";
  }
}

QGString sanitizeHistoryKey(std::string in) {
  for (auto i = 0; i < in.size(); ++i) {
    unsigned char c = in[i];
    if (c < 32 || c > 127 || c == '{' || c == '}' || c == '"') {
      in[i] = '?';
    }
  }
  return QGString(in);
}

} // namespace

const QGString& TableScan::historyKey() const {
  if (!key_.empty()) {
    return key_;
  }
  std::stringstream out;
  out << "scan " << baseTable->schemaTable->name << "(";
  auto* opt = queryCtx()->optimization();
  velox::ScopedVarSetter cnames(&opt->cnamesInExpr(), false);
  for (auto& key : keys) {
    out << "lookup " << key->toString() << ", ";
  }
  std::vector<std::string> filters;
  for (auto& f : baseTable->columnFilters) {
    filters.push_back(f->toString());
  }
  for (auto& f : baseTable->filter) {
    filters.push_back(f->toString());
  }
  std::ranges::sort(filters);
  for (auto& f : filters) {
    out << "f: " << f << ", ";
  }
  out << ")";
  key_ = sanitizeHistoryKey(out.str());
  return key_;
}

std::string TableScan::toString(bool /*recursive*/, bool detail) const {
  std::stringstream out;
  if (input()) {
    out << input()->toString(true, detail);
    out << " *I " << joinTypeLabel(joinType);
  }
  out << baseTable->schemaTable->name << " " << baseTable->cname;
  if (detail) {
    printCost(detail, out);
    if (!input()) {
      out << distribution_.toString() << std::endl;
    }
  }
  return out.str();
}

Values::Values(const ValuesTable& valuesTable, ColumnVector columns)
    : RelationOp{RelType::kValues, nullptr, Distribution::gather(), std::move(columns)},
      valuesTable{valuesTable} {
  cost_.inputCardinality = 1;

  const auto cardinality = valuesTable.cardinality();
  updateLeafCost(cardinality, columns_, cost_);
}

const QGString& Values::historyKey() const {
  if (!key_.empty()) {
    return key_;
  }
  std::stringstream out;
  out << "values " << valuesTable.values.id();
  key_ = sanitizeHistoryKey(out.str());
  return key_;
}

std::string Values::toString(bool /*recursive*/, bool detail) const {
  VELOX_DCHECK(!input());
  std::stringstream out;
  out << valuesTable.values.id() << " " << valuesTable.cname;
  if (detail) {
    printCost(detail, out);
    out << distribution_.toString() << std::endl;
  }
  return out.str();
}

Join::Join(
    JoinMethod method,
    velox::core::JoinType joinType,
    RelationOpPtr lhs,
    RelationOpPtr rhs,
    ExprVector lhsKeys,
    ExprVector rhsKeys,
    ExprVector filterExprs,
    float fanout,
    ColumnVector columns)
    : RelationOp{RelType::kJoin, std::move(lhs), std::move(columns)},
      method{method},
      joinType{joinType},
      right{std::move(rhs)},
      leftKeys{std::move(lhsKeys)},
      rightKeys{std::move(rhsKeys)},
      filter{std::move(filterExprs)} {
  cost_.inputCardinality = inputCardinality();
  cost_.fanout = fanout;

  const float buildSize = right->cost().inputCardinality;
  const auto numRightColumns =
      static_cast<float>(right->input()->columns().size());
  auto rowCost = numRightColumns * Costs::kHashExtractColumnCost;
  const auto numLeftKeys = static_cast<float>(leftKeys.size());
  cost_.unitCost = Costs::hashProbeCost(buildSize) + cost_.fanout * rowCost +
      numLeftKeys * Costs::kHashColumnCost;
}

namespace {
std::pair<std::string, std::string> joinKeysString(
    const ExprVector& left,
    const ExprVector& right) {
  std::vector<int32_t> indices(left.size());
  std::iota(indices.begin(), indices.end(), 0);
  auto* opt = queryCtx()->optimization();
  velox::ScopedVarSetter cname(&opt->cnamesInExpr(), false);
  std::vector<std::string> strings;
  for (auto& k : left) {
    strings.push_back(k->toString());
  }
  std::ranges::sort(
      indices, [&](int32_t l, int32_t r) { return strings[l] < strings[r]; });
  std::stringstream leftStream;
  std::stringstream rightStream;
  for (auto i : indices) {
    leftStream << left[i]->toString() << ", ";
    rightStream << right[i]->toString() << ", ";
  }
  return std::make_pair(leftStream.str(), rightStream.str());
}
} // namespace

const QGString& Join::historyKey() const {
  if (!key_.empty()) {
    return key_;
  }
  auto& leftTree = input_->historyKey();
  auto& rightTree = right->historyKey();
  std::stringstream out;
  auto [leftText, rightText] = joinKeysString(leftKeys, rightKeys);
  if (leftTree < rightTree || joinType != velox::core::JoinType::kInner) {
    out << "join " << joinTypeLabel(joinType) << "(" << leftTree << " keys "
        << leftText << " = " << rightText << rightTree << ")";
  } else {
    out << "join " << joinTypeLabel(reverseJoinType(joinType)) << "("
        << rightTree << " keys " << rightText << " = " << leftText << leftTree
        << ")";
  }
  key_ = sanitizeHistoryKey(out.str());
  return key_;
}

Join* Join::makeCrossJoin(
    RelationOpPtr input,
    RelationOpPtr right,
    ColumnVector columns) {
  float fanout = right->resultCardinality();
  return make<Join>(
      JoinMethod::kCross,
      velox::core::JoinType::kInner,
      std::move(input),
      std::move(right),
      ExprVector{},
      ExprVector{},
      ExprVector{},
      fanout,
      std::move(columns));
}

std::string Join::toString(bool recursive, bool detail) const {
  std::stringstream out;
  if (recursive) {
    out << input()->toString(true, detail);
  }
  out << "*" << (method == JoinMethod::kHash ? "H" : "M") << " "
      << joinTypeLabel(joinType);
  printCost(detail, out);
  if (detail) {
    out << "columns: " << itemsToString(columns().data(), columns().size())
        << std::endl;
  }
  if (detail && buildCost.unitCost > 0) {
    out << "{ build=" << buildCost.toString(detail, true) << "}";
  }
  if (recursive) {
    out << " (" << right->toString(true, detail) << ")";
    if (detail) {
      out << std::endl;
    }
  }
  return out.str();
}

Repartition::Repartition(
    RelationOpPtr input,
    Distribution distribution,
    ColumnVector columns)
    : RelationOp(
          RelType::kRepartition,
          std::move(input),
          std::move(distribution),
          std::move(columns)) {
  cost_.inputCardinality = inputCardinality();
  cost_.fanout = 1;

  auto size = shuffleCost(columns_);

  cost_.unitCost = size;
  cost_.transferBytes =
      cost_.inputCardinality * size * Costs::byteShuffleCost();
}

std::string Repartition::toString(bool recursive, bool detail) const {
  std::stringstream out;
  if (recursive) {
    out << input()->toString(true, detail) << " ";
  }
  out << (distribution().isBroadcast ? "broadcast" : "shuffle") << " ";
  if (detail && !distribution().isBroadcast) {
    out << distribution().toString();
    printCost(detail, out);
  } else if (detail) {
    printCost(detail, out);
  }
  return out.str();
}

namespace {
ColumnVector concatColumns(const ExprVector& lhs, const ColumnVector& rhs) {
  ColumnVector result;
  result.reserve(lhs.size() + rhs.size());
  for (const auto& expr : lhs) {
    result.push_back(expr->as<Column>());
  }
  result.insert(result.end(), rhs.begin(), rhs.end());
  return result;
}
} // namespace

Unnest::Unnest(
    RelationOpPtr input,
    ExprVector replicateColumns,
    ExprVector unnestExprs,
    ColumnVector unnestedColumns)
    : RelationOp{RelType::kUnnest, input, input->distribution(), concatColumns(replicateColumns, unnestedColumns)},
      replicateColumns{std::move(replicateColumns)},
      unnestExprs{std::move(unnestExprs)},
      unnestedColumns{std::move(unnestedColumns)} {}

Aggregation::Aggregation(
    RelationOpPtr input,
    ExprVector groupingKeysVector,
    AggregateVector aggregatesVector,
    velox::core::AggregationNode::Step step,
    ColumnVector columns)
    : RelationOp{RelType::kAggregation, std::move(input), std::move(columns)},
      groupingKeys{std::move(groupingKeysVector)},
      aggregates{std::move(aggregatesVector)},
      step{step} {
  cost_.inputCardinality = inputCardinality();

  float cardinality = 1;
  for (auto key : groupingKeys) {
    cardinality *= key->value().cardinality;
  }

  // The estimated output is input minus the times an input is a
  // duplicate of a key already in the input. The cardinality of the
  // result is (d - d * 1 - (1 / d))^n. where d is the number of
  // potentially distinct keys and n is the number of elements in the
  // input. This approaches d as n goes to infinity. The chance of one in d
  // being unique after n values is 1 - (1/d)^n.
  auto nOut = cardinality -
      cardinality *
          std::pow(1.0F - (1.0F / cardinality), input_->resultCardinality());

  cost_.fanout = nOut / cost_.inputCardinality;
  const auto numGrouppingKeys = static_cast<float>(groupingKeys.size());
  cost_.unitCost = numGrouppingKeys * Costs::hashProbeCost(nOut);

  float rowBytes = byteSize(groupingKeys) + byteSize(aggregates);
  cost_.totalBytes = nOut * rowBytes;
}

std::string Unnest::toString(bool recursive, bool detail) const {
  std::stringstream out;
  if (recursive) {
    out << input()->toString(true, detail) << " ";
  }
  out << "unnest ";
  printCost(detail, out);
  if (detail) {
    out << "replicate columns: "
        << itemsToString(replicateColumns.data(), replicateColumns.size());
    out << ", unnest exprs: "
        << itemsToString(unnestExprs.data(), unnestExprs.size());
    out << ", unnested columns: "
        << itemsToString(unnestedColumns.data(), unnestedColumns.size())
        << std::endl;
  }
  return out.str();
}

const QGString& Aggregation::historyKey() const {
  using velox::core::AggregationNode;
  if (step == AggregationNode::Step::kPartial ||
      step == AggregationNode::Step::kIntermediate) {
    return RelationOp::historyKey();
  }
  if (!key_.empty()) {
    return key_;
  }
  std::stringstream out;
  out << input_->historyKey();
  out << " group by ";
  auto* opt = queryCtx()->optimization();
  velox::ScopedVarSetter cnames(&opt->cnamesInExpr(), false);
  std::vector<std::string> strings;
  for (auto& key : groupingKeys) {
    strings.push_back(key->toString());
  }
  std::ranges::sort(strings);
  for (auto& s : strings) {
    out << s << ", ";
  }
  key_ = sanitizeHistoryKey(out.str());
  return key_;
}

std::string Aggregation::toString(bool recursive, bool detail) const {
  std::stringstream out;
  if (recursive) {
    out << input()->toString(true, detail) << " ";
  }
  out << velox::core::AggregationNode::toName(step) << " agg";
  printCost(detail, out);
  if (detail) {
    if (groupingKeys.empty()) {
      out << "global";
    } else {
      out << itemsToString(groupingKeys.data(), groupingKeys.size());
    }
    out << aggregates.size() << " aggregates" << std::endl;
  }
  return out.str();
}

HashBuild::HashBuild(
    RelationOpPtr input,
    int32_t id,
    ExprVector keysVector,
    PlanP plan)
    : RelationOp{RelType::kHashBuild, std::move(input)},
      buildId{id},
      keys{std::move(keysVector)},
      plan{plan} {
  cost_.inputCardinality = inputCardinality();
  cost_.fanout = 1;

  const auto numKeys = static_cast<float>(keys.size());
  const auto numColumns = static_cast<float>(columns().size());
  cost_.unitCost = numKeys * Costs::kHashColumnCost +
      Costs::hashProbeCost(cost_.inputCardinality) +
      numColumns * Costs::kHashExtractColumnCost * 2;
  cost_.totalBytes = cost_.inputCardinality * byteSize(columns());
}

std::string HashBuild::toString(bool recursive, bool detail) const {
  std::stringstream out;
  if (recursive) {
    out << input()->toString(true, detail) << " ";
  }
  out << " Build ";
  printCost(detail, out);
  return out.str();
}

Filter::Filter(RelationOpPtr input, ExprVector exprs)
    : RelationOp{RelType::kFilter, std::move(input)}, exprs_{std::move(exprs)} {
  cost_.inputCardinality = inputCardinality();
  const auto numExprs = static_cast<float>(exprs_.size());
  cost_.unitCost = Costs::kMinimumFilterCost * numExprs;

  // We assume each filter selects 4/5. Small effect makes it so
  // join and scan selectivities that are better known have more
  // influence on plan cardinality. To be filled in from history.
  cost_.fanout = std::pow(0.8F, numExprs);
}

const QGString& Filter::historyKey() const {
  if (!key_.empty()) {
    return key_;
  }
  std::stringstream out;
  auto* opt = queryCtx()->optimization();
  velox::ScopedVarSetter cname(&opt->cnamesInExpr(), false);
  out << input_->historyKey() << " filter " << "(";
  std::vector<std::string> strings;
  for (auto& e : exprs_) {
    strings.push_back(e->toString());
  }
  std::ranges::sort(strings);
  for (auto& s : strings) {
    out << s << ", ";
  }
  out << ")";
  key_ = sanitizeHistoryKey(out.str());
  return key_;
}

std::string Filter::toString(bool recursive, bool detail) const {
  std::stringstream out;
  if (recursive) {
    out << input()->toString(true, detail) << " ";
  }
  if (detail) {
    out << "Filter (";
    for (auto i = 0; i < exprs_.size(); ++i) {
      out << exprs_[i]->toString();
      if (i < exprs_.size() - 1) {
        out << " and ";
      }
    }
    out << ")\n";
  } else {
    out << "filter " << exprs_.size() << " exprs ";
  }
  return out.str();
}

Project::Project(
    const RelationOpPtr& input,
    ExprVector exprs,
    const ColumnVector& columns,
    bool redundant)
    : RelationOp{RelType::kProject, input, input->distribution().rename(exprs, columns), columns},
      exprs_{std::move(exprs)},
      redundant_{redundant} {
  VELOX_CHECK_EQ(
      exprs_.size(), columns_.size(), "Projection names and exprs must match");

  if (redundant) {
    for (const auto& expr : exprs_) {
      VELOX_CHECK(
          expr->is(PlanType::kColumnExpr),
          "Redundant Project must not contain expressions: {}",
          expr->toString());
    }
  }

  cost_.inputCardinality = inputCardinality();
  cost_.fanout = 1;

  // TODO Fill in cost_.unitCost and others.
}

std::string Project::toString(bool recursive, bool detail) const {
  std::stringstream out;
  if (recursive) {
    out << input()->toString(true, detail) << " ";
  }
  if (detail) {
    out << "Project (";
    for (auto i = 0; i < exprs_.size(); ++i) {
      out << columns_[i]->toString() << " = " << exprs_[i]->toString();
      if (i < exprs_.size() - 1) {
        out << ", ";
      }
    }
    out << ")\n";
  } else {
    out << "project " << exprs_.size() << " columns ";
  }
  return out.str();
}

namespace {
Distribution makeOrderByDistribution(
    const RelationOpPtr& input,
    ExprVector orderKeys,
    OrderTypeVector orderTypes) {
  Distribution distribution = input->distribution();

  distribution.distributionType = DistributionType::gather();
  distribution.partition.clear();
  distribution.orderKeys = std::move(orderKeys);
  distribution.orderTypes = std::move(orderTypes);
  VELOX_DCHECK_EQ(
      distribution.orderKeys.size(), distribution.orderTypes.size());

  return distribution;
}
} // namespace

OrderBy::OrderBy(
    const RelationOpPtr& input,
    ExprVector orderKeys,
    OrderTypeVector orderTypes,
    int64_t limit,
    int64_t offset)
    : RelationOp{RelType::kOrderBy, input, makeOrderByDistribution(input, std::move(orderKeys), std::move(orderTypes))},
      limit{limit},
      offset{offset} {
  cost_.inputCardinality = inputCardinality();
  cost_.fanout = 1;

  // TODO Fill in cost_.unitCost and others.
}

std::string OrderBy::toString(bool recursive, bool detail) const {
  std::stringstream out;
  if (recursive) {
    out << input()->toString(true, detail) << " ";
  }

  if (detail) {
    out << "OrderBy (" << distribution_.toString() << ")\n";
  } else {
    out << "order by " << distribution_.orderKeys.size() << " columns ";
  }
  return out.str();
}

Limit::Limit(RelationOpPtr input, int64_t limit, int64_t offset)
    : RelationOp{RelType::kLimit, std::move(input), Distribution::gather()},
      limit{limit},
      offset{offset} {
  cost_.inputCardinality = inputCardinality();
  cost_.unitCost = 0.01;
  const auto cardinality = static_cast<float>(limit);
  if (cost_.inputCardinality <= cardinality) {
    // Input cardinality does not exceed the limit. The limit is no-op. Doesn't
    // change cardinality.
    cost_.fanout = 1;
  } else {
    // Input cardinality exceeds the limit. Calculate fanout to ensure that
    // fanout * limit = input-cardinality.
    cost_.fanout = cardinality / cost_.inputCardinality;
  }
}

std::string Limit::toString(bool recursive, bool detail) const {
  std::stringstream out;
  if (recursive) {
    out << input()->toString(true, detail) << " ";
  }

  if (detail) {
    out << "Limit (" << offset << ", " << limit << ")\n";
  } else {
    out << "offset " << offset << " limit " << limit << " ";
  }
  return out.str();
}

UnionAll::UnionAll(RelationOpPtrVector inputsVector)
    : RelationOp{RelType::kUnionAll, nullptr, Distribution{}, inputsVector[0]->columns()},
      inputs{std::move(inputsVector)} {
  for (auto& input : inputs) {
    cost_.inputCardinality +=
        input->cost().inputCardinality * input->cost().fanout;
  }

  cost_.fanout = 1;

  // TODO Fill in cost_.unitCost and others.
}

const QGString& UnionAll::historyKey() const {
  if (!key_.empty()) {
    return key_;
  }
  std::vector<QGString> keys;
  for (const auto& in : inputs) {
    keys.push_back(in->historyKey());
  }
  std::ranges::sort(keys);
  std::stringstream out;
  out << "unionall(";
  for (const auto& key : keys) {
    out << key << ", ";
  }
  out << ")";
  key_ = sanitizeHistoryKey(out.str());
  return key_;
}

std::string UnionAll::toString(bool recursive, bool detail) const {
  std::stringstream out;
  out << "(";
  for (auto i = 0; i < inputs.size(); ++i) {
    out << inputs[i]->toString(recursive, detail);
    if (i < inputs.size() - 1) {
      if (detail) {
        out << std::endl;
      }
      out << " union all ";
      if (detail) {
        out << std::endl;
      }
    }
  }
  out << ")";
  return out.str();
}

<<<<<<< HEAD
WindowOp::WindowOp(
    RelationOpPtr input,
    ExprVector partitionKeysVector,
    ExprVector orderKeysVector,
    OrderTypeVector orderTypesVector,
    WindowVector windowsVector,
    ColumnVector columns)
    : RelationOp{RelType::kWindow, std::move(input), std::move(columns)},
      partitionKeys{std::move(partitionKeysVector)},
      orderKeys{std::move(orderKeysVector)},
      orderTypes{std::move(orderTypesVector)},
      windows{std::move(windowsVector)} {
  cost_.inputCardinality = inputCardinality();
  cost_.fanout = 1;
}

const QGString& WindowOp::historyKey() const {
  if (!key_.empty()) {
    return key_;
  }
  std::stringstream out;
  auto* opt = queryCtx()->optimization();
  velox::ScopedVarSetter cname(&opt->cnamesInExpr(), false);
  out << input_->historyKey() << " window (";
  for (auto& key : partitionKeys) {
    out << key->toString() << ", ";
  }
  out << ") order by (";
  for (auto& key : orderKeys) {
    out << key->toString() << ", ";
  }
  out << ") functions (";
  for (auto& window : windows) {
    out << window->toString() << ", ";
  }
  out << ")";
  key_ = sanitizeHistoryKey(out.str());
  return key_;
}

std::string WindowOp::toString(bool recursive, bool detail) const {
=======
TableWrite::TableWrite(
    RelationOpPtr input,
    ExprVector inputColumns,
    const WritePlan* write)
    : RelationOp{RelType::kTableWrite, std::move(input), Distribution::gather(), {}},
      inputColumns{std::move(inputColumns)},
      write{write} {
  cost_.inputCardinality = inputCardinality();
  cost_.unitCost = 0.01;
  VELOX_DCHECK_EQ(
      this->inputColumns.size(), this->write->table().type()->size());
}

std::string TableWrite::toString(bool recursive, bool detail) const {
>>>>>>> 2cc7b8de
  std::stringstream out;
  if (recursive) {
    out << input()->toString(true, detail) << " ";
  }
<<<<<<< HEAD
  if (detail) {
    out << "Window (";
    out << "partition by: ";
    for (auto i = 0; i < partitionKeys.size(); ++i) {
      out << partitionKeys[i]->toString();
      if (i < partitionKeys.size() - 1) {
        out << ", ";
      }
    }
    out << " order by: ";
    for (auto i = 0; i < orderKeys.size(); ++i) {
      out << orderKeys[i]->toString();
      if (i < orderKeys.size() - 1) {
        out << ", ";
      }
    }
    out << " functions: ";
    for (auto i = 0; i < windows.size(); ++i) {
      out << windows[i]->toString();
      if (i < windows.size() - 1) {
        out << ", ";
      }
    }
    out << ")\n";
  } else {
    out << "window " << windows.size() << " functions ";
  }
=======

  const auto& table = write->table();
  const auto& type = *table.type();
  if (detail) {
    out << fmt::format(
        "TableWrite to {} ({} columns)", table.name(), type.size());

    out << " columns:";
    VELOX_DCHECK_LT(0, type.size(), "Table must have at least one column");
    for (uint32_t i = 0; i < type.size(); ++i) {
      out << " " << type.nameOf(i) << "=" << inputColumns[i]->toString();
      if (i < inputColumns.size() - 1) {
        out << ", ";
      }
    }

    printCost(detail, out);
  } else {
    out << fmt::format(
        "TableWrite {} columns to {}", type.size(), table.name());
  }

>>>>>>> 2cc7b8de
  return out.str();
}

} // namespace facebook::axiom::optimizer<|MERGE_RESOLUTION|>--- conflicted
+++ resolved
@@ -862,7 +862,6 @@
   return out.str();
 }
 
-<<<<<<< HEAD
 WindowOp::WindowOp(
     RelationOpPtr input,
     ExprVector partitionKeysVector,
@@ -904,7 +903,37 @@
 }
 
 std::string WindowOp::toString(bool recursive, bool detail) const {
-=======
+  if (detail) {
+    out << "Window (";
+    out << "partition by: ";
+    for (auto i = 0; i < partitionKeys.size(); ++i) {
+      out << partitionKeys[i]->toString();
+      if (i < partitionKeys.size() - 1) {
+        out << ", ";
+      }
+    }
+    out << " order by: ";
+    for (auto i = 0; i < orderKeys.size(); ++i) {
+      out << orderKeys[i]->toString();
+      if (i < orderKeys.size() - 1) {
+        out << ", ";
+      }
+    }
+    out << " functions: ";
+    for (auto i = 0; i < windows.size(); ++i) {
+      out << windows[i]->toString();
+      if (i < windows.size() - 1) {
+        out << ", ";
+      }
+    }
+    out << ")\n";
+  } else {
+    out << "window " << windows.size() << " functions ";
+  }
+  
+  return out.str();
+}
+
 TableWrite::TableWrite(
     RelationOpPtr input,
     ExprVector inputColumns,
@@ -919,40 +948,10 @@
 }
 
 std::string TableWrite::toString(bool recursive, bool detail) const {
->>>>>>> 2cc7b8de
   std::stringstream out;
   if (recursive) {
     out << input()->toString(true, detail) << " ";
   }
-<<<<<<< HEAD
-  if (detail) {
-    out << "Window (";
-    out << "partition by: ";
-    for (auto i = 0; i < partitionKeys.size(); ++i) {
-      out << partitionKeys[i]->toString();
-      if (i < partitionKeys.size() - 1) {
-        out << ", ";
-      }
-    }
-    out << " order by: ";
-    for (auto i = 0; i < orderKeys.size(); ++i) {
-      out << orderKeys[i]->toString();
-      if (i < orderKeys.size() - 1) {
-        out << ", ";
-      }
-    }
-    out << " functions: ";
-    for (auto i = 0; i < windows.size(); ++i) {
-      out << windows[i]->toString();
-      if (i < windows.size() - 1) {
-        out << ", ";
-      }
-    }
-    out << ")\n";
-  } else {
-    out << "window " << windows.size() << " functions ";
-  }
-=======
 
   const auto& table = write->table();
   const auto& type = *table.type();
@@ -975,7 +974,6 @@
         "TableWrite {} columns to {}", type.size(), table.name());
   }
 
->>>>>>> 2cc7b8de
   return out.str();
 }
 
